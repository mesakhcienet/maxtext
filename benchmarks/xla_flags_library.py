"""
 Copyright 2024 Google LLC

 Licensed under the Apache License, Version 2.0 (the "License");
 you may not use this file except in compliance with the License.
 You may obtain a copy of the License at

      https://www.apache.org/licenses/LICENSE-2.0

 Unless required by applicable law or agreed to in writing, software
 distributed under the License is distributed on an "AS IS" BASIS,
 WITHOUT WARRANTIES OR CONDITIONS OF ANY KIND, either express or implied.
 See the License for the specific language governing permissions and
 limitations under the License.
 """
"""This file contains commonly-used XLA Flags."""

### Disclaimer that this is a list of commonly used XLA flags that have been shown to be benifitical in certain cases.

### Acronyms
# CF = Continuation Fusion
# CM = Collective Matmul
# SC = SparseCore
# AG = All Gather
# AR = All Reduce
# RS = Reduce Scatter

_DENSE_VMEM_LIMIT = 98304
_MOE_VMEM_LIMIT = 81920
DENSE_VMEM_LIMIT_FLAG = f" --xla_tpu_scoped_vmem_limit_kib={_DENSE_VMEM_LIMIT}"
MOE_VMEM_LIMIT_FLAG = f" --xla_tpu_scoped_vmem_limit_kib={_MOE_VMEM_LIMIT}"
CUSTOM_VMEM_LIMIT_FLAG = (
    lambda vmem_limit: f"--xla_tpu_scoped_vmem_limit_kib={vmem_limit}"
)

# Enabled by default but lets make sure.
CF_FOR_ALL_GATHER = (
    " --xla_tpu_enable_async_collective_fusion=true"
    " --xla_tpu_enable_async_collective_fusion_fuse_all_gather=true"
    " --xla_tpu_enable_async_collective_fusion_multiple_steps=true"
    " --xla_tpu_overlap_compute_collective_tc=true"
    " --xla_enable_async_all_gather=true"
)

CF_FOR_ALL_REDUCE = (
    " --xla_tpu_enable_async_collective_fusion=true"
    " --xla_tpu_enable_async_collective_fusion_fuse_all_reduce=true"
    " --xla_tpu_enable_async_collective_fusion_multiple_steps=true"
    " --xla_tpu_overlap_compute_collective_tc=true"
    " --xla_enable_async_all_reduce=true"
)

CF_FOR_ALL_REDUCE_AND_ALL_GATHER = (
    " --xla_enable_async_all_reduce=true"
    " --xla_enable_async_all_gather=true"
    " --xla_tpu_overlap_compute_collective_tc=true"
    " --xla_tpu_enable_async_collective_fusion=true"
    " --xla_tpu_enable_async_collective_fusion_fuse_all_gather=true"
    " --xla_tpu_enable_async_collective_fusion_multiple_steps=true"
)

<<<<<<< HEAD
# b/368069658 Only ready for 1D All-Gather but should support 2D soon.
# Do note that this disables CF for AG.
ENABLE_SPARECORE_OFFLOADING_FOR_1D_ALL_GATHER = (
=======
#Only ready for 1D All-Gather but should support 2D soon, and
# hopefully All-Reduce soon.
ENABLE_SPARSECORE_OFFLOADING_FOR_1D_ALL_GATHER = (
>>>>>>> 1c09a2ed
    " --xla_sc_disable_megacore_partitioning=true"
    " --xla_tpu_enable_async_collective_fusion_fuse_all_gather=false"
    " --xla_tpu_enable_all_gather_offload_tracing=true"
    " --xla_tpu_use_tc_device_shape_on_sc=true"
    " --xla_tpu_enable_sparse_core_collective_offload_all_gather=true"
    " --xla_sc_enable_instruction_fusion=false"
    " --xla_sc_disjoint_spmem=false"
    " --2a886c8_chip_config_name=megachip_tccontrol"
<<<<<<< HEAD
    " --xla_tpu_enable_sparse_core_collective_offload_all_reduce=false"
)

# Enable SC Collectives for both AR and AG. Do note that this disables CF for AG.
ENABLE_SPARECORE_OFFLOADING_FOR_ALL_REDUCE_AND_ALL_GATHER = (
    " --xla_sc_disable_megacore_partitioning=true"
    " --xla_tpu_enable_async_collective_fusion_fuse_all_gather=false"
    " --xla_tpu_enable_all_gather_offload_tracing=true"
    " --xla_tpu_enable_all_reduce_offload_tracing=true"
    " --xla_tpu_use_tc_device_shape_on_sc=true"
    " --xla_tpu_enable_sparse_core_collective_offload_all_gather=true"
    " --xla_tpu_enable_sparse_core_collective_offload_all_reduce=true"
    " --xla_sc_enable_instruction_fusion=false"
    " --xla_sc_disjoint_spmem=false"
    " --2a886c8_chip_config_name=megachip_tccontrol"
)

ENABLE_SPARECORE_OFFLOADING_FOR_ALL_REDUCE = (
    " --xla_sc_disable_megacore_partitioning=true"
    " --xla_tpu_enable_all_reduce_offload_tracing=true"
    " --xla_tpu_use_tc_device_shape_on_sc=true"
    " --xla_tpu_enable_sparse_core_collective_offload_all_reduce=true"
    " --xla_sc_enable_instruction_fusion=false"
    " --xla_sc_disjoint_spmem=false"
    " --2a886c8_chip_config_name=megachip_tccontrol"
=======
    # Interesting flags to try:
    # " --xla_tpu_enable_offloading_gather_to_sparsecore=true"
    # " --xla_tpu_enable_offloading_reduce_to_sparsecore=true"
    # " --xla_tpu_enable_offloading_scatter_to_sparsecore=true"
>>>>>>> 1c09a2ed
)

# Better memory layout for all-reduce
LAYOUT_FOR_ALL_REDUCE_SCATTER = (
    " --xla_tpu_use_minor_sharding_for_major_trivial_input=true"
    " --xla_tpu_relayout_group_size_threshold_for_reduce_scatter=1"
    " --xla_tpu_assign_all_reduce_scatter_layout=true"
)

# Enable AR + DS = RS fusion
REDUCE_SCATTER_FUSION = (
    " --xla_tpu_use_minor_sharding_for_major_trivial_input=true"
    " --xla_tpu_relayout_group_size_threshold_for_reduce_scatter=1"
)

# xla_tpu_data_parallel_opt_different_sized_ops:
#   enable pipelining of data parallel ops across multiple iterations
# xla_tpu_enable_data_parallel_all_reduce_opt:
#   optimize DCN all-reduces used for data parallel sharding
DATA_PARALLEL_OVERLAP = (
    " --xla_tpu_enable_data_parallel_all_reduce_opt=true"
    " --xla_tpu_data_parallel_opt_different_sized_ops=true"
)

# Host offloading Flags.
HOST_OFFLOAD_FLAGS = (
    " --xla_tpu_enable_all_experimental_scheduler_features=true"
    " --xla_tpu_enable_scheduler_memory_pressure_tracking=true"
    " --xla_tpu_host_transfer_overlap_limit=24"
    " --xla_tpu_aggressive_opt_barrier_removal=ENABLED"
    " --xla_lhs_prioritize_async_depth_over_stall=ENABLED"
    " --xla_tpu_enable_ag_backward_pipelining=true"
    " --xla_should_allow_loop_variant_parameter_in_chain=ENABLED"
    " --xla_should_add_loop_invariant_op_in_chain=ENABLED"
    " --xla_max_concurrent_host_send_recv=100"
    " --xla_tpu_scheduler_percent_shared_memory_limit=100"
    " --xla_latency_hiding_scheduler_rerun=2"
)

# Enable SDC Checker
ENABLE_SDC_CHECKER = False
SDC_CHECKER = (
    " --xla_tpu_enable_sdc_checker=true"
    " --xla_tpu_sdc_check_halt_on_detection=true"
    " --xla_tpu_sdc_replicate_llo=true --xla_tpu_sdc_check_repeat_count=5"
)
if ENABLE_SDC_CHECKER:
  ENABLE_DEBUG_LOGS = True

# Enable Debug Logs
ENABLE_DEBUG_LOGS = False
DEBUG_LOGS = {
    "TPU_STDERR_LOG_LEVEL": "0",
    "TF_CPP_MIN_LOG_LEVEL": "0",
    "TPU_MIN_LOG_LEVEL": "0",
    "TPU_VMODULE": "tpu_configuration_ops_impl=3",  # Enable TPU logging
}

# Disable bundle-aware CostModel which was causing worse perf b/357103386.
DISABLE_BUNDLE_AWARE_COST_MODEL = (
    " --xla_tpu_use_bundle_aware_cost_model_for_fusions=false"
)<|MERGE_RESOLUTION|>--- conflicted
+++ resolved
@@ -59,15 +59,10 @@
     " --xla_tpu_enable_async_collective_fusion_multiple_steps=true"
 )
 
-<<<<<<< HEAD
-# b/368069658 Only ready for 1D All-Gather but should support 2D soon.
+
+# Only ready for 1D All-Gather but should support 2D soon.
 # Do note that this disables CF for AG.
-ENABLE_SPARECORE_OFFLOADING_FOR_1D_ALL_GATHER = (
-=======
-#Only ready for 1D All-Gather but should support 2D soon, and
-# hopefully All-Reduce soon.
 ENABLE_SPARSECORE_OFFLOADING_FOR_1D_ALL_GATHER = (
->>>>>>> 1c09a2ed
     " --xla_sc_disable_megacore_partitioning=true"
     " --xla_tpu_enable_async_collective_fusion_fuse_all_gather=false"
     " --xla_tpu_enable_all_gather_offload_tracing=true"
@@ -76,7 +71,6 @@
     " --xla_sc_enable_instruction_fusion=false"
     " --xla_sc_disjoint_spmem=false"
     " --2a886c8_chip_config_name=megachip_tccontrol"
-<<<<<<< HEAD
     " --xla_tpu_enable_sparse_core_collective_offload_all_reduce=false"
 )
 
@@ -102,12 +96,6 @@
     " --xla_sc_enable_instruction_fusion=false"
     " --xla_sc_disjoint_spmem=false"
     " --2a886c8_chip_config_name=megachip_tccontrol"
-=======
-    # Interesting flags to try:
-    # " --xla_tpu_enable_offloading_gather_to_sparsecore=true"
-    # " --xla_tpu_enable_offloading_reduce_to_sparsecore=true"
-    # " --xla_tpu_enable_offloading_scatter_to_sparsecore=true"
->>>>>>> 1c09a2ed
 )
 
 # Better memory layout for all-reduce
