--- conflicted
+++ resolved
@@ -1620,13 +1620,10 @@
 
   s = ','.join([key + ':' + value for key, value in columns.items()])
 
-<<<<<<< HEAD
-  command = f'kubectl get workloads -o=custom-columns="{s}"'
-=======
   workload_list_filter_status_cmd = determine_workload_list_filter_by_status(args)
   workload_list_filter_job_cmd = determine_workload_list_filter_by_job(args)
   command = f"kubectl get workloads -o=custom-columns='{s}' {workload_list_filter_status_cmd} {workload_list_filter_job_cmd}"
->>>>>>> abfff291
+  
   return_code = run_command_with_updates(command, 'List Jobs', args)
 
   if return_code != 0:
