--- conflicted
+++ resolved
@@ -266,14 +266,6 @@
   process_id, coordinator_address = _retrieve_jax_init_info(raw_keys)
 
   if process_id != "" and coordinator_address != "":
-<<<<<<< HEAD
-    max_logging.log(f"Using {process_id} as the process_id and {coordinator_address} as the"
-                    " coordinator_address to initialize JAX distributed runtime...")
-    jax.distributed.initialize(coordinator_address=coordinator_address, process_id=int(process_id))
-  else:
-    max_logging.log("Initializing JAX distributed runtime without args when emergency checkpointing is"
-                    " enabled. This should not happen and your workload may have unexpected behavior.")
-=======
     max_logging.log(
         f"Using {process_id} as the process_id and {coordinator_address} as the"
         " coordinator_address to initialize JAX distributed runtime..."
@@ -284,7 +276,6 @@
         "Initializing JAX distributed runtime without args when emergency checkpointing is"
         " enabled. This should not happen and your workload may have unexpected behavior."
     )
->>>>>>> 5d1e7a37
     jax.distributed.initialize()
 
   ocp.multihost.utils.initialize_runtime_to_distributed_ids()
@@ -301,20 +292,12 @@
   # "repair" time is longer.
   for i in range(900):
     if local_jax_init_info_file.exists():
-<<<<<<< HEAD
-      return local_jax_init_info_file.read_text().split('\n')[:2]
-    max_logging.log(f"Unable to locate {JAX_INIT_INFO_FILE} after {i} seconds, sleeping for 1 second before retrying...")
-    time.sleep(1)
-  max_logging.log(f"Unable to locate {JAX_INIT_INFO_FILE} after 900 seconds,"
-                  "returning empty process id and coordinator address.")
-=======
       return local_jax_init_info_file.read_text().split("\n")[:2]
     max_logging.log(f"Unable to locate {JAX_INIT_INFO_FILE} after {i} seconds, sleeping for 1 second before retrying...")
     time.sleep(1)
   max_logging.log(
       f"Unable to locate {JAX_INIT_INFO_FILE} after 900 seconds," "returning empty process id and coordinator address."
   )
->>>>>>> 5d1e7a37
   return "", ""
 
 
@@ -855,14 +838,6 @@
       used = round(stats["bytes_in_use"] / 2**30, 2)
       limit = round(stats["bytes_limit"] / 2**30, 2)
       print(f"\tUsing (GB) {used} / {limit} ({used/limit:%}) on {d}")
-<<<<<<< HEAD
-  except (RuntimeError, KeyError):
-    print("\tMemstats unavailable.")
-
-def print_system_information():
-  """ Print system information of the current environment.
-  Note that this will initialize the JAX backend. """
-=======
   except (RuntimeError, KeyError, TypeError) as ex:
     print(f"\tMemstats unavailable, error: {ex}")
 
@@ -870,7 +845,6 @@
 def print_system_information():
   """Print system information of the current environment.
   Note that this will initialize the JAX backend."""
->>>>>>> 5d1e7a37
   max_logging.log(f"System Information: Jax Version: {jax.__version__}")
   max_logging.log(f"System Information: Jaxlib Version: {jax.lib.__version__}")
   max_logging.log(f"System Information: Jax Backend: {jax.lib.xla_bridge.get_backend().platform_version}")