"""
Copyright 2023 Google LLC

Licensed under the Apache License, Version 2.0 (the "License");
you may not use this file except in compliance with the License.
You may obtain a copy of the License at

     https://www.apache.org/licenses/LICENSE-2.0

Unless required by applicable law or agreed to in writing, software
distributed under the License is distributed on an "AS IS" BASIS,
WITHOUT WARRANTIES OR CONDITIONS OF ANY KIND, either express or implied.
See the License for the specific language governing permissions and
limitations under the License.
"""

""" Static map of TPU names such as v4-8 to properties such as chip layout."""

""" !!!!!!!!!!!!!!!!!!!!!!!!!!!!!!!!!!!!!!!!!!!!!!!!!!!!!!!!!!!!!!!!!!!!!!!
IF YOU MODIFY THIS FILE YOU SHOULD ALSO ADD CORRESPONDING MODIFICATIONS TO
UserFacingNameToSystemCharacteristics in xpk/xpk.py !!!!! """

from dataclasses import dataclass
from typing import Optional


@dataclass
class SystemCharacteristics:
  platform: str
  topology_name: Optional[str]
  chip_config_name: Optional[str]  # 'megacore' or 'default'
  chips_per_host_bounds: Optional[tuple]
  devices_per_slice: int
  wrap: Optional[tuple]


UserFacingNameToSystemCharacteristics = {
    # v5e
    "v5e-16": SystemCharacteristics("tpu", "v5e:4x4", "default", (2, 2, 1), 16, (False, False, False)),
    "v5e-32": SystemCharacteristics("tpu", "v5e:4x8", "default", (2, 2, 1), 32, (False, False, False)),
    "v5e-64": SystemCharacteristics("tpu", "v5e:8x8", "default", (2, 2, 1), 64, (False, False, False)),
    "v5e-128": SystemCharacteristics("tpu", "v5e:8x16", "default", (2, 2, 1), 128, (False, True, False)),
    "v5e-256": SystemCharacteristics("tpu", "v5e:16x16", "default", (2, 2, 1), 256, (True, True, False)),
    # v4
    "v4-8": SystemCharacteristics("tpu", "v4:2x2x1", "megacore", (2, 2, 1), 4, (False, False, False)),
    "v4-16": SystemCharacteristics("tpu", "v4:2x2x2", "megacore", (2, 2, 1), 8, (False, False, False)),
    "v4-32": SystemCharacteristics("tpu", "v4:2x2x4", "megacore", (2, 2, 1), 16, (False, False, False)),
    "v4-64": SystemCharacteristics("tpu", "v4:2x4x4", "megacore", (2, 2, 1), 32, (False, False, False)),
    "v4-128": SystemCharacteristics("tpu", "v4:4x4x4", "megacore", (2, 2, 1), 64, (True, True, True)),
    "v4-256": SystemCharacteristics("tpu", "v4:4x4x8", "megacore", (2, 2, 1), 128, (True, True, True)),
    "v4-384": SystemCharacteristics("tpu", "v4:4x4x12", "megacore", (2, 2, 1), 192, (True, True, True)),
    "v4-512": SystemCharacteristics("tpu", "v4:4x8x8", "megacore", (2, 2, 1), 256, (True, True, True)),
    "v4-1024": SystemCharacteristics("tpu", "v4:8x8x8", "megacore", (2, 2, 1), 512, (True, True, True)),
    "v4-1536": SystemCharacteristics("tpu", "v4:8x8x12", "megacore", (2, 2, 1), 768, (True, True, True)),
    "v4-2048": SystemCharacteristics("tpu", "v4:8x8x16", "megacore", (2, 2, 1), 1024, (True, True, True)),
    "v4-4096": SystemCharacteristics("tpu", "v4:8x16x16", "megacore", (2, 2, 1), 2048, (True, True, True)),
    # v5p
    "v5p-8": SystemCharacteristics("tpu", "v5:2x2x1", "megacore", (2, 2, 1), 4, (False, False, False)),
    "v5p-16": SystemCharacteristics("tpu", "v5:2x2x2", "megacore", (2, 2, 1), 8, (False, False, False)),
    "v5p-32": SystemCharacteristics("tpu", "v5:2x2x4", "megacore", (2, 2, 1), 16, (False, False, False)),
    "v5p-64": SystemCharacteristics("tpu", "v5:2x4x4", "megacore", (2, 2, 1), 32, (False, False, False)),
    "v5p-128": SystemCharacteristics("tpu", "v5:4x4x4", "megacore", (2, 2, 1), 64, (True, True, True)),
    "v5p-256": SystemCharacteristics("tpu", "v5:4x4x8", "megacore", (2, 2, 1), 128, (True, True, True)),
    "v5p-384": SystemCharacteristics("tpu", "v5:4x4x12", "megacore", (2, 2, 1), 192, (True, True, True)),
    "v5p-512": SystemCharacteristics("tpu", "v5:4x8x8", "megacore", (2, 2, 1), 256, (True, True, True)),
    "v5p-640": SystemCharacteristics("tpu", "v5:4x4x20", "megacore", (2, 2, 1), 320, (True, True, True)),
    "v5p-768": SystemCharacteristics("tpu", "v5:4x8x12", "megacore", (2, 2, 1), 384, (True, True, True)),
    "v5p-896": SystemCharacteristics("tpu", "v5:4x4x28", "megacore", (2, 2, 1), 448, (True, True, True)),
    "v5p-1024": SystemCharacteristics("tpu", "v5:8x8x8", "megacore", (2, 2, 1), 512, (True, True, True)),
    "v5p-1152": SystemCharacteristics("tpu", "v5:4x12x12", "megacore", (2, 2, 1), 576, (True, True, True)),
    "v5p-1280": SystemCharacteristics("tpu", "v5:4x8x20", "megacore", (2, 2, 1), 640, (True, True, True)),
    "v5p-1408": SystemCharacteristics("tpu", "v5:4x4x44", "megacore", (2, 2, 1), 704, (True, True, True)),
    "v5p-1536": SystemCharacteristics("tpu", "v5:8x8x12", "megacore", (2, 2, 1), 768, (True, True, True)),
    "v5p-1664": SystemCharacteristics("tpu", "v5:4x4x52", "megacore", (2, 2, 1), 832, (True, True, True)),
    "v5p-1792": SystemCharacteristics("tpu", "v5:4x8x28", "megacore", (2, 2, 1), 896, (True, True, True)),
    "v5p-1920": SystemCharacteristics("tpu", "v5:4x12x20", "megacore", (2, 2, 1), 960, (True, True, True)),
    "v5p-2048": SystemCharacteristics("tpu", "v5:8x8x16", "megacore", (2, 2, 1), 1024, (True, True, True)),
    "v5p-2176": SystemCharacteristics("tpu", "v5:4x4x68", "megacore", (2, 2, 1), 1088, (True, True, True)),
    "v5p-2304": SystemCharacteristics("tpu", "v5:8x12x12", "megacore", (2, 2, 1), 1152, (True, True, True)),
    "v5p-2432": SystemCharacteristics("tpu", "v5:4x4x76", "megacore", (2, 2, 1), 1216, (True, True, True)),
    "v5p-2560": SystemCharacteristics("tpu", "v5:8x8x20", "megacore", (2, 2, 1), 1280, (True, True, True)),
    "v5p-2688": SystemCharacteristics("tpu", "v5:4x12x28", "megacore", (2, 2, 1), 1344, (True, True, True)),
    "v5p-2816": SystemCharacteristics("tpu", "v5:4x8x44", "megacore", (2, 2, 1), 1408, (True, True, True)),
    "v5p-2944": SystemCharacteristics("tpu", "v5:4x4x92", "megacore", (2, 2, 1), 1472, (True, True, True)),
    "v5p-3072": SystemCharacteristics("tpu", "v5:8x12x16", "megacore", (2, 2, 1), 1536, (True, True, True)),
    "v5p-3200": SystemCharacteristics("tpu", "v5:4x20x20", "megacore", (2, 2, 1), 1600, (True, True, True)),
    "v5p-3328": SystemCharacteristics("tpu", "v5:4x8x52", "megacore", (2, 2, 1), 1664, (True, True, True)),
    "v5p-3456": SystemCharacteristics("tpu", "v5:12x12x12", "megacore", (2, 2, 1), 1728, (True, True, True)),
    "v5p-3584": SystemCharacteristics("tpu", "v5:8x8x28", "megacore", (2, 2, 1), 1792, (True, True, True)),
    "v5p-3712": SystemCharacteristics("tpu", "v5:4x4x116", "megacore", (2, 2, 1), 1856, (True, True, True)),
    "v5p-3840": SystemCharacteristics("tpu", "v5:8x12x20", "megacore", (2, 2, 1), 1920, (True, True, True)),
    "v5p-3968": SystemCharacteristics("tpu", "v5:4x4x124", "megacore", (2, 2, 1), 1984, (True, True, True)),
    "v5p-4096": SystemCharacteristics("tpu", "v5:8x16x16", "megacore", (2, 2, 1), 2048, (True, True, True)),
    "v5p-4224": SystemCharacteristics("tpu", "v5:4x12x44", "megacore", (2, 2, 1), 2112, (True, True, True)),
    "v5p-4352": SystemCharacteristics("tpu", "v5:4x8x68", "megacore", (2, 2, 1), 2176, (True, True, True)),
    "v5p-4480": SystemCharacteristics("tpu", "v5:4x20x28", "megacore", (2, 2, 1), 2240, (True, True, True)),
    "v5p-4608": SystemCharacteristics("tpu", "v5:12x12x16", "megacore", (2, 2, 1), 2304, (True, True, True)),
    "v5p-4736": SystemCharacteristics("tpu", "v5:4x4x148", "megacore", (2, 2, 1), 2368, (True, True, True)),
    "v5p-4864": SystemCharacteristics("tpu", "v5:4x8x76", "megacore", (2, 2, 1), 2432, (True, True, True)),
    "v5p-4992": SystemCharacteristics("tpu", "v5:4x12x52", "megacore", (2, 2, 1), 2496, (True, True, True)),
    "v5p-5120": SystemCharacteristics("tpu", "v5:8x16x20", "megacore", (2, 2, 1), 2560, (True, True, True)),
    "v5p-5248": SystemCharacteristics("tpu", "v5:4x4x164", "megacore", (2, 2, 1), 2624, (True, True, True)),
    "v5p-5376": SystemCharacteristics("tpu", "v5:8x12x28", "megacore", (2, 2, 1), 2688, (True, True, True)),
    "v5p-5504": SystemCharacteristics("tpu", "v5:4x4x172", "megacore", (2, 2, 1), 2752, (True, True, True)),
    "v5p-5632": SystemCharacteristics("tpu", "v5:8x8x44", "megacore", (2, 2, 1), 2816, (True, True, True)),
    "v5p-5760": SystemCharacteristics("tpu", "v5:12x12x20", "megacore", (2, 2, 1), 2880, (True, True, True)),
    "v5p-5888": SystemCharacteristics("tpu", "v5:4x8x92", "megacore", (2, 2, 1), 2944, (True, True, True)),
    "v5p-6016": SystemCharacteristics("tpu", "v5:4x4x188", "megacore", (2, 2, 1), 3008, (True, True, True)),
    "v5p-6144": SystemCharacteristics("tpu", "v5:12x16x16", "megacore", (2, 2, 1), 3072, (True, True, True)),
    "v5p-6272": SystemCharacteristics("tpu", "v5:4x28x28", "megacore", (2, 2, 1), 3136, (True, True, True)),
    "v5p-6400": SystemCharacteristics("tpu", "v5:8x20x20", "megacore", (2, 2, 1), 3200, (True, True, True)),
    "v5p-6528": SystemCharacteristics("tpu", "v5:4x12x68", "megacore", (2, 2, 1), 3264, (True, True, True)),
    "v5p-6656": SystemCharacteristics("tpu", "v5:8x8x52", "megacore", (2, 2, 1), 3328, (True, True, True)),
    "v5p-6784": SystemCharacteristics("tpu", "v5:4x4x212", "megacore", (2, 2, 1), 3392, (True, True, True)),
    "v5p-6912": SystemCharacteristics("tpu", "v5:12x12x24", "megacore", (2, 2, 1), 3456, (True, True, True)),
    "v5p-7040": SystemCharacteristics("tpu", "v5:4x20x44", "megacore", (2, 2, 1), 3520, (True, True, True)),
    "v5p-7168": SystemCharacteristics("tpu", "v5:8x16x28", "megacore", (2, 2, 1), 3584, (True, True, True)),
    "v5p-7296": SystemCharacteristics("tpu", "v5:4x12x76", "megacore", (2, 2, 1), 3648, (True, True, True)),
    "v5p-7424": SystemCharacteristics("tpu", "v5:4x8x116", "megacore", (2, 2, 1), 3712, (True, True, True)),
    "v5p-7552": SystemCharacteristics("tpu", "v5:4x4x236", "megacore", (2, 2, 1), 3776, (True, True, True)),
    "v5p-7680": SystemCharacteristics("tpu", "v5:12x16x20", "megacore", (2, 2, 1), 3840, (True, True, True)),
    "v5p-7808": SystemCharacteristics("tpu", "v5:4x4x244", "megacore", (2, 2, 1), 3904, (True, True, True)),
    "v5p-7936": SystemCharacteristics("tpu", "v5:4x8x124", "megacore", (2, 2, 1), 3968, (True, True, True)),
    "v5p-8064": SystemCharacteristics("tpu", "v5:12x12x28", "megacore", (2, 2, 1), 4032, (True, True, True)),
    "v5p-8192": SystemCharacteristics("tpu", "v5:16x16x16", "megacore", (2, 2, 1), 4096, (True, True, True)),
    "v5p-8320": SystemCharacteristics("tpu", "v5:4x20x52", "megacore", (2, 2, 1), 4160, (True, True, True)),
    "v5p-8448": SystemCharacteristics("tpu", "v5:8x12x44", "megacore", (2, 2, 1), 4224, (True, True, True)),
    "v5p-8704": SystemCharacteristics("tpu", "v5:8x8x68", "megacore", (2, 2, 1), 4352, (True, True, True)),
    "v5p-8832": SystemCharacteristics("tpu", "v5:4x12x92", "megacore", (2, 2, 1), 4416, (True, True, True)),
    "v5p-8960": SystemCharacteristics("tpu", "v5:8x20x28", "megacore", (2, 2, 1), 4480, (True, True, True)),
    "v5p-9216": SystemCharacteristics("tpu", "v5:12x16x24", "megacore", (2, 2, 1), 4608, (True, True, True)),
    "v5p-9472": SystemCharacteristics("tpu", "v5:4x8x148", "megacore", (2, 2, 1), 4736, (True, True, True)),
    "v5p-9600": SystemCharacteristics("tpu", "v5:12x20x20", "megacore", (2, 2, 1), 4800, (True, True, True)),
    "v5p-9728": SystemCharacteristics("tpu", "v5:8x8x76", "megacore", (2, 2, 1), 4864, (True, True, True)),
    "v5p-9856": SystemCharacteristics("tpu", "v5:4x28x44", "megacore", (2, 2, 1), 4928, (True, True, True)),
    "v5p-9984": SystemCharacteristics("tpu", "v5:8x12x52", "megacore", (2, 2, 1), 4992, (True, True, True)),
    "v5p-10240": SystemCharacteristics("tpu", "v5:16x16x20", "megacore", (2, 2, 1), 5120, (True, True, True)),
    "v5p-10368": SystemCharacteristics("tpu", "v5:12x12x36", "megacore", (2, 2, 1), 5184, (True, True, True)),
    "v5p-10496": SystemCharacteristics("tpu", "v5:4x8x164", "megacore", (2, 2, 1), 5248, (True, True, True)),
    "v5p-10752": SystemCharacteristics("tpu", "v5:12x16x28", "megacore", (2, 2, 1), 5376, (True, True, True)),
    "v5p-10880": SystemCharacteristics("tpu", "v5:4x20x68", "megacore", (2, 2, 1), 5440, (True, True, True)),
    "v5p-11008": SystemCharacteristics("tpu", "v5:4x8x172", "megacore", (2, 2, 1), 5504, (True, True, True)),
    "v5p-11136": SystemCharacteristics("tpu", "v5:4x12x116", "megacore", (2, 2, 1), 5568, (True, True, True)),
    "v5p-11264": SystemCharacteristics("tpu", "v5:8x16x44", "megacore", (2, 2, 1), 5632, (True, True, True)),
    "v5p-11520": SystemCharacteristics("tpu", "v5:12x20x24", "megacore", (2, 2, 1), 5760, (True, True, True)),
    "v5p-11648": SystemCharacteristics("tpu", "v5:4x28x52", "megacore", (2, 2, 1), 5824, (True, True, True)),
    "v5p-11776": SystemCharacteristics("tpu", "v5:8x8x92", "megacore", (2, 2, 1), 5888, (True, True, True)),
    "v5p-11904": SystemCharacteristics("tpu", "v5:4x12x124", "megacore", (2, 2, 1), 5952, (True, True, True)),
    "v5p-12032": SystemCharacteristics("tpu", "v5:4x8x188", "megacore", (2, 2, 1), 6016, (True, True, True)),
    "v5p-12160": SystemCharacteristics("tpu", "v5:4x20x76", "megacore", (2, 2, 1), 6080, (True, True, True)),
    "v5p-12288": SystemCharacteristics("tpu", "v5:16x16x24", "megacore", (2, 2, 1), 6144, (True, True, True)),
    "v5p-13824": SystemCharacteristics("tpu", "v5:12x24x24", "megacore", (2, 2, 1), 6912, (True, True, True)),
    "v5p-17920": SystemCharacteristics("tpu", "v5:16x20x28", "megacore", (2, 2, 1), 8960, (True, True, True)),
    # A3 - H100. The chips within each host have high-speed interconnect, while communication
    # across hosts will occur over DCN. This makes the "slice" topology of A3 fixed to a single host.
    # To use AoT compilation with multihost, the `compile_topology_num_slices` flag should be
    # specified to the number of hosts.
<<<<<<< HEAD
    "a3": SystemCharacteristics("gpu", None, None, None, 8, None)
=======
    "a3": SystemCharacteristics("gpu", None, None, None, 8, None),
>>>>>>> 5d1e7a37
}


def get_system_characteristics(user_facing_name):
  return UserFacingNameToSystemCharacteristics.get(user_facing_name)<|MERGE_RESOLUTION|>--- conflicted
+++ resolved
@@ -155,11 +155,7 @@
     # across hosts will occur over DCN. This makes the "slice" topology of A3 fixed to a single host.
     # To use AoT compilation with multihost, the `compile_topology_num_slices` flag should be
     # specified to the number of hosts.
-<<<<<<< HEAD
-    "a3": SystemCharacteristics("gpu", None, None, None, 8, None)
-=======
     "a3": SystemCharacteristics("gpu", None, None, None, 8, None),
->>>>>>> 5d1e7a37
 }
 
 
