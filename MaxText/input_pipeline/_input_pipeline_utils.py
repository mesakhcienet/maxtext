--- conflicted
+++ resolved
@@ -33,25 +33,17 @@
 
 ########## Functions used by TFDS pipeline
 
-<<<<<<< HEAD
+
 def normalize_features(x, column_name):
   return {"inputs": x[column_name], "targets": x[column_name]}
-=======
-
-def normalize_features(x, column_name):
-  return {"inputs": x[column_name], "targets": x[column_name]}
-
->>>>>>> 5d1e7a37
+
 
 def get_tokenizer(tokenizer_path, add_bos, add_eos):
   # Load tokenizer
   tokenizer_model = tokenizer.build_tokenizer(tokenizer_path, add_bos, add_eos)
   return tokenizer_model
 
-<<<<<<< HEAD
-=======
-
->>>>>>> 5d1e7a37
+
 def truncate_to_max_allowable_length(x, max_length):
   x["inputs"] = x["inputs"][:max_length]
   x["targets"] = x["targets"][:max_length]
@@ -66,10 +58,7 @@
 
 ########## Functions used by HF pipeline
 
-<<<<<<< HEAD
-=======
-
->>>>>>> 5d1e7a37
+
 def tokenization(example, hf_tokenizer, max_length, column_name):
   """Tokenize a HuggingFace dataset"""
   return hf_tokenizer(example[column_name], truncation=True, max_length=max_length)
@@ -78,15 +67,10 @@
 @dataclasses.dataclass
 class HFNormalizeFeatures(grain.MapTransform):
   """Normalize feature keys for HuggingFace input"""
-<<<<<<< HEAD
+
   def __init__(self, column_name):
     self.column_name = column_name
-=======
-
-  def __init__(self, column_name):
-    self.column_name = column_name
-
->>>>>>> 5d1e7a37
+
   def map(self, features):
     return {
         "inputs": np.asarray(features[self.column_name], dtype=np.int32),
@@ -97,17 +81,6 @@
 class HFDataSource(grain.RandomAccessDataSource):
   """A class that makes HuggingFace IterableDataset a grain datasource without random access support"""
 
-<<<<<<< HEAD
-  def __init__(self,
-                dataset: datasets.IterableDataset,
-                dataloading_host_index: int,
-                dataloading_host_count: int,
-                num_threads: int,
-                generate_padding_example: bool,
-                max_target_length: int,
-                data_column_name: str
-                ):
-=======
   def __init__(
       self,
       dataset: datasets.IterableDataset,
@@ -118,7 +91,6 @@
       max_target_length: int,
       data_column_name: str,
   ):
->>>>>>> 5d1e7a37
     self.dataset = dataset
     self.num_threads = num_threads
     self.dataloading_host_count = dataloading_host_count
@@ -131,28 +103,6 @@
     self.dataset_shards = [dataloading_host_index * self.num_threads + i for i in range(self.num_threads)]
     self.datasets = [split_dataset_by_node(dataset, world_size=self.n_shards, rank=x) for x in self.dataset_shards]
     self.data_iters = []
-<<<<<<< HEAD
-    self.out_of_data =False
-
-  def _check_shard_count(self):
-    if self.n_shards < (self.dataloading_host_count * self.num_threads):
-      warnings.warn(f"WARNING: Inefficient dataloading. Your train or eval dataset contains {self.n_shards} shards, "
-                      "smaller than number of host loading data. This is known to lead to inefficient dataloading. " 
-                      "Please reshard the data, or use a subset of hosts for dataloading by setting expansion_factor_real_data."
-                      "see https://github.com/google/maxtext/blob/main/getting_started/Data_Input_Pipeline.md#limitations--recommendations"
-                      )
-      self.n_shards = self.dataloading_host_count * self.num_threads
-    elif self.n_shards % (self.dataloading_host_count * self.num_threads) > 0:
-      usable_shards = (
-          self.n_shards
-          // (self.dataloading_host_count * self.num_threads)
-          * (self.dataloading_host_count * self.num_threads)
-      )
-      warnings.warn(f"Dataset contains {self.n_shards} shards, but only {usable_shards} shards will be used."
-                    "Make (dataset shards) % (number of host loading data) == 0 to use all shards of data"
-                    "see https://github.com/google/maxtext/blob/main/getting_started/Data_Input_Pipeline.md#limitations--recommendations"
-                    )
-=======
     self.out_of_data = False
 
   def _check_shard_count(self):
@@ -163,7 +113,6 @@
           "see https://github.com/google/maxtext/blob/main/getting_started/Data_Input_Pipeline.md#multihost-dataloading-best-practice"
       )
       self.n_shards = self.dataloading_host_count * self.num_threads
->>>>>>> 5d1e7a37
 
   def _update_shard(self, idx):
     new_shard = self.dataset_shards[idx] + self.dataloading_host_count * self.num_threads
@@ -174,13 +123,6 @@
       self.datasets[idx] = split_dataset_by_node(self.dataset, world_size=self.n_shards, rank=self.dataset_shards[idx])
       self.data_iters[idx] = iter(self.datasets[idx])
     else:
-<<<<<<< HEAD
-      max_logging.log(f"Run out of shards on host {self.dataloading_host_index}, shard {self.dataset_shards[idx]} is not available")
-      self.out_of_data = True
-      if self.generate_padding_example:
-        max_logging.log(f"Host {self.dataloading_host_index} will start generating all-0 padding examples until step number is met.")
-
-=======
       max_logging.log(
           f"Run out of shards on host {self.dataloading_host_index}, shard {self.dataset_shards[idx]} is not available"
       )
@@ -189,7 +131,6 @@
         max_logging.log(
             f"Host {self.dataloading_host_index} will start generating all-0 padding examples until step number is met."
         )
->>>>>>> 5d1e7a37
 
   def __len__(self):
     """Return length of the HF dataset. Since HuggingFace IterableDataset does not have length,
@@ -222,6 +163,7 @@
 @dataclasses.dataclass
 class ParseFeatures(grain.MapTransform):
   """Parse serialized example"""
+
   def __init__(self, data_column, tokenize):
     self.data_column = data_column
     if tokenize:
@@ -229,24 +171,11 @@
     else:
       self.dtype = tf.int64
 
-  def __init__(self, data_column, tokenize):
-    self.data_column = data_column
-    if tokenize:
-      self.dtype = tf.string
-    else:
-      self.dtype = tf.int64
-
   def map(self, features):
     def _parse(example):
-<<<<<<< HEAD
-      parsed = tf.io.parse_example(example, {
-        self.data_column: tf.io.FixedLenSequenceFeature([], dtype=self.dtype, allow_missing=True)
-        })
-=======
       parsed = tf.io.parse_example(
           example, {self.data_column: tf.io.FixedLenSequenceFeature([], dtype=self.dtype, allow_missing=True)}
       )
->>>>>>> 5d1e7a37
       return parsed
 
     return _parse(features)
@@ -254,24 +183,17 @@
 @dataclasses.dataclass
 class NormalizeFeatures(grain.MapTransform):
   """Normalize text feature keys."""
+
   def __init__(self, column_name, tokenize):
     self.column_name = column_name
     self.tokenize = tokenize
 
-  def __init__(self, column_name, tokenize):
-    self.column_name = column_name
-    self.tokenize = tokenize
-
   def map(self, features):
     if self.tokenize:
-<<<<<<< HEAD
-      return {"inputs": features[self.column_name].numpy()[0].decode(), "targets": features[self.column_name].numpy()[0].decode()}
-=======
       return {
           "inputs": features[self.column_name].numpy()[0].decode(),
           "targets": features[self.column_name].numpy()[0].decode(),
       }
->>>>>>> 5d1e7a37
     else:
       return {"inputs": features[self.column_name].numpy(), "targets": features[self.column_name].numpy()}
 
