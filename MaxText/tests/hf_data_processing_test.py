--- conflicted
+++ resolved
@@ -55,18 +55,7 @@
         self.mesh,
     )
 
-<<<<<<< HEAD
-  def _get_train_iterator(self):
-<<<<<<< HEAD
-    train_iter, _ = _hf_data_processing.make_hf_iterator(
-      self.config, self.mesh, self.process_indices)
-=======
-    train_iter, _ = _hf_data_processing.make_hf_iterator(self.config, self.mesh, self.process_indices)
->>>>>>> main
-    return train_iter
-=======
     self.train_iter = _hf_data_processing.make_hf_train_iterator(self.config, self.mesh, self.process_indices)
->>>>>>> 8baa5e31
 
   def test_train_ds(self):
     expected_shape = [jax.device_count(), self.config.max_target_length]
