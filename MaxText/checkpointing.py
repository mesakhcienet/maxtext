--- conflicted
+++ resolved
@@ -19,17 +19,7 @@
 from typing import Any, Optional, Union
 from absl import flags
 from etils import epath
-<<<<<<< HEAD
-import orbax.checkpoint
-from orbax.checkpoint.logging import abstract_logger, cloud_logger, standard_logger, composite_logger
-from orbax.checkpoint import pytree_checkpoint_handler
-from orbax.checkpoint.checkpoint_manager import CheckpointManager, CheckpointManagerOptions, PyTree
-import orbax.checkpoint.experimental.emergency.checkpoint_manager as emergency_checkpoint_manager
-import jax
-import numpy as np
-=======
 from flax.training import orbax_utils, train_state
->>>>>>> 5d1e7a37
 import grain.python as grain
 import jax
 import max_logging
@@ -59,13 +49,10 @@
     save_interval_steps: int,
     dataset_type: Optional[str] = "tfds",
     orbax_logger: Optional[abstract_logger.AbstractLogger] = None,
-<<<<<<< HEAD
+    use_ocdbt: bool = True,
+    use_zarr3: bool = True,
     max_to_keep: int = None,
     enable_background_delete: bool = False,
-=======
-    use_ocdbt: bool = True,
-    use_zarr3: bool = True,
->>>>>>> 5d1e7a37
 ):
   """Returns specified Orbax (async or not) CheckpointManager or None if checkpointing is disabled."""
   if not enable_checkpointing:
@@ -78,17 +65,14 @@
     item_names = ("items", "iter")
   else:
     item_names = ("items",)
-<<<<<<< HEAD
   if max_to_keep < 0:
     max_to_keep = None
-=======
 
   # local storage checkpoint needs parent directory created
   p.mkdir(exist_ok=True, parents=True)
   # we need to use ocdbt and zarr3 to control max file size in the checkpoint
   # omitting `iter` uses default handler for `iter`
   item_handlers = {"items": PyTreeCheckpointHandler(use_ocdbt=use_ocdbt, use_zarr3=use_zarr3)}
->>>>>>> 5d1e7a37
   mngr = CheckpointManager(
       p,
       item_names=item_names,
@@ -275,11 +259,7 @@
   elif load_full_state_from_path != "":
     max_logging.log(f"restoring full state from {load_full_state_from_path=}")
     p = epath.Path(load_full_state_from_path)
-<<<<<<< HEAD
-    ckptr = orbax.checkpoint.StandardCheckpointer()
-=======
     ckptr = ocp.StandardCheckpointer()
->>>>>>> 5d1e7a37
     restored = ckptr.restore(p, abstract_unboxed_pre_state)
     return {"items": restored}, None
 
@@ -336,18 +316,7 @@
 def save_params_to_path(checkpoint_dir, params):
   """Save decode params in checkpoint at specified path."""
   assert checkpoint_dir, "checkpoint_dir is not defined."
-<<<<<<< HEAD
-  orbax_checkpointer = orbax.checkpoint.PyTreeCheckpointer()
-  save_args = orbax_utils.save_args_from_target({"params":params})
-  orbax_checkpointer.save(
-    checkpoint_dir,
-    {"params":params},
-    save_args=save_args,
-    force=True
-    )
-=======
   orbax_checkpointer = ocp.PyTreeCheckpointer()
   save_args = orbax_utils.save_args_from_target({"params": params})
   orbax_checkpointer.save(checkpoint_dir, {"params": params}, save_args=save_args, force=True)
->>>>>>> 5d1e7a37
   print(f"Quantized params checkpoint saved at: {checkpoint_dir}")