--- conflicted
+++ resolved
@@ -147,13 +147,6 @@
     f"layers.{layer_idx}.feed_forward.w3.weight": f"model.layers.{layer_idx}.mlp.up_proj.weight",
   }
 
-<<<<<<< HEAD
-@dataclass
-class _HFNamespaceMapper:
-  """A class to dynamically map Mistral/Llama weight names to Huggingface weights 
-  if the checkpoint is from HF.
-  """
-=======
 def _hf_mapping(layer_idx: int = -1, expert_idx: int = -1) -> dict:
   # pylint: disable=line-too-long
   return {
@@ -184,7 +177,6 @@
   if the checkpoint is from HF.
   """
 
->>>>>>> 2b0dab75
   collection: dict
   delimiter: str = "."
 
@@ -226,11 +218,7 @@
   vocab_size = model_params["vocab"]
   num_experts = model_params["num_experts"] if "num_experts" in model_params else None
   mem_info = psutil.Process()
-<<<<<<< HEAD
-  logging.debug("Memory usage: %f GB", mem_info.memory_info().rss / (1024 ** 3))
-=======
-  logging.debug("Memory usage: %f GB", mem_info.memory_info().rss / (1024**3))
->>>>>>> 2b0dab75
+  logging.debug("Memory usage: %f GB", mem_info.memory_info().rss / (1024**3))
 
   max_logging.log(f"Loading the base model from {base_model_path}")
   # Skip any hidden files for checkpoints
@@ -244,11 +232,7 @@
   # map weight names if they use HuggingFace instead of PyTorch convention
   chkpt_vars = [_HFNamespaceMapper(var) for var in chkpt_vars]
 
-<<<<<<< HEAD
-  logging.debug("Memory usage: %f GB", mem_info.memory_info().rss / (1024 ** 3))
-=======
-  logging.debug("Memory usage: %f GB", mem_info.memory_info().rss / (1024**3))
->>>>>>> 2b0dab75
+  logging.debug("Memory usage: %f GB", mem_info.memory_info().rss / (1024**3))
 
   # initialize the data structure for storing jax_weights
   layer_key = "MoeBlock_0" if num_experts else "mlp"
@@ -271,32 +255,6 @@
   decoder_norm_scale = chkpt_vars[0]["norm.weight"].type(torch.float16).numpy()
   jax_weights["decoder"]["decoder_norm"]["scale"] = decoder_norm_scale
 
-<<<<<<< HEAD
-  logging.debug("Memory usage: %f GB", mem_info.memory_info().rss / (1024 ** 3))
-
-  # logits dense #################################################
-  max_logging.log("Processing logits dense")
-  logits_dense = np.concatenate([var["output.weight"].type(
-    torch.float16).numpy() for var in chkpt_vars],
-    axis=0).transpose()[:, :vocab_size]
-  jax_weights["decoder"]["logits_dense"]["kernel"] = logits_dense
-
-  logging.debug("Memory usage: %f GB", mem_info.memory_info().rss / (1024 ** 3))
-
-  # token embedding ##############################################
-  max_logging.log("Processing token embeddings")
-  if model_size[:6] == 'llama3':
-    token_embedder = np.concatenate(
-      [var["tok_embeddings.weight"].type(torch.float16).numpy() for var in chkpt_vars], axis=0
-    )
-  else:
-    token_embedder = np.concatenate(
-      [var["tok_embeddings.weight"].type(torch.float16).numpy() for var in chkpt_vars], axis=1
-    )[:vocab_size, :]
-  jax_weights["token_embedder"]["embedding"] = token_embedder
-  logging.debug("Memory usage: %f GB", mem_info.memory_info().rss / (1024 ** 3))
-
-=======
   logging.debug("Memory usage: %f GB", mem_info.memory_info().rss / (1024**3))
 
   # logits dense #################################################
@@ -319,7 +277,6 @@
   jax_weights["token_embedder"]["embedding"] = token_embedder
   logging.debug("Memory usage: %f GB", mem_info.memory_info().rss / (1024**3))
 
->>>>>>> 2b0dab75
   # self attention ###############################################
   max_logging.log("Processing self attention")
   self_attention = {
@@ -359,17 +316,10 @@
       self_attention["value"]["kernel"] = np.zeros(stack_shape + wv.shape, dtype=np.float16)
       self_attention["out"]["kernel"] = np.zeros(stack_shape + w_post.shape, dtype=np.float16)
 
-<<<<<<< HEAD
-    self_attention["query"]["kernel"][layer_idx, ...] = wq # pylint: disable=E1137
-    self_attention["key"]["kernel"][layer_idx, ...] = wk # pylint: disable=E1137
-    self_attention["value"]["kernel"][layer_idx, ...] = wv # pylint: disable=E1137
-    self_attention["out"]["kernel"][layer_idx, ...] = w_post # pylint: disable=E1137
-=======
     self_attention["query"]["kernel"][layer_idx, ...] = wq  # pylint: disable=E1137
     self_attention["key"]["kernel"][layer_idx, ...] = wk  # pylint: disable=E1137
     self_attention["value"]["kernel"][layer_idx, ...] = wv  # pylint: disable=E1137
     self_attention["out"]["kernel"][layer_idx, ...] = w_post  # pylint: disable=E1137
->>>>>>> 2b0dab75
 
   self_attention["query"]["kernel"] = np.transpose(self_attention["query"]["kernel"], axes=(1, 0, 2, 3))
   self_attention["key"]["kernel"] = np.transpose(self_attention["key"]["kernel"], axes=(1, 0, 2, 3))
@@ -382,20 +332,11 @@
   self_attention["query"]["kernel"] = self_attention["query"]["kernel"] / np.sqrt(head_dim)
 
   jax_weights["decoder"]["layers"]["self_attention"] = self_attention
-<<<<<<< HEAD
-  logging.debug("Memory usage: %f GB", mem_info.memory_info().rss / (1024 ** 3))
-
-  # layer weight pre and post self attention norm ################
-  max_logging.log("Processing pre and post self attention norms")
-  layer_weight = {"pre_self_attention_layer_norm": {"scale": None},
-                  "post_self_attention_layer_norm": {"scale": None}}
-=======
   logging.debug("Memory usage: %f GB", mem_info.memory_info().rss / (1024**3))
 
   # layer weight pre and post self attention norm ################
   max_logging.log("Processing pre and post self attention norms")
   layer_weight = {"pre_self_attention_layer_norm": {"scale": None}, "post_self_attention_layer_norm": {"scale": None}}
->>>>>>> 2b0dab75
 
   # self attention layer norm and swap the layer index
   for layer_idx in tqdm(range(base_num_decoder_layers), desc="layers", leave=False):
@@ -404,13 +345,6 @@
     if layer_weight["pre_self_attention_layer_norm"]["scale"] is None:
       stack_shape = (base_num_decoder_layers,)
       layer_weight["pre_self_attention_layer_norm"]["scale"] = np.zeros(
-<<<<<<< HEAD
-        stack_shape + pre_self_attention_layernorm.shape, dtype=np.float16)
-      layer_weight["post_self_attention_layer_norm"]["scale"] = np.zeros(
-        stack_shape + post_self_attention_layernorm.shape, dtype=np.float16)
-    layer_weight["pre_self_attention_layer_norm"]["scale"][layer_idx, ...] = pre_self_attention_layernorm # pylint: disable=E1137
-    layer_weight["post_self_attention_layer_norm"]["scale"][layer_idx, ...] = post_self_attention_layernorm # pylint: disable=E1137
-=======
           stack_shape + pre_self_attention_layernorm.shape, dtype=np.float16
       )
       layer_weight["post_self_attention_layer_norm"]["scale"] = np.zeros(
@@ -418,7 +352,6 @@
       )
     layer_weight["pre_self_attention_layer_norm"]["scale"][layer_idx, ...] = pre_self_attention_layernorm  # pylint: disable=E1137
     layer_weight["post_self_attention_layer_norm"]["scale"][layer_idx, ...] = post_self_attention_layernorm  # pylint: disable=E1137
->>>>>>> 2b0dab75
 
   layer_weight["pre_self_attention_layer_norm"]["scale"] = np.transpose(
       layer_weight["pre_self_attention_layer_norm"]["scale"], axes=(1, 0)
@@ -429,11 +362,7 @@
 
   jax_weights["decoder"]["layers"]["pre_self_attention_layer_norm"] = layer_weight["pre_self_attention_layer_norm"]
   jax_weights["decoder"]["layers"]["post_self_attention_layer_norm"] = layer_weight["post_self_attention_layer_norm"]
-<<<<<<< HEAD
-  logging.debug("Memory usage: %f GB", mem_info.memory_info().rss / (1024 ** 3))
-=======
-  logging.debug("Memory usage: %f GB", mem_info.memory_info().rss / (1024**3))
->>>>>>> 2b0dab75
+  logging.debug("Memory usage: %f GB", mem_info.memory_info().rss / (1024**3))
 
   # layer weights ################################################
   max_logging.log("Processing layer weights")
@@ -513,12 +442,7 @@
         layer_weight["mlp"]["wi_1"]["kernel"][ei, li, ...] = wi_1
         layer_weight["mlp"]["wo"]["kernel"][ei, li, ...] = wo
       gc.collect()
-<<<<<<< HEAD
-  logging.debug("Memory usage: %f GB", mem_info.memory_info().rss / (1024 ** 3))
-
-=======
-  logging.debug("Memory usage: %f GB", mem_info.memory_info().rss / (1024**3))
->>>>>>> 2b0dab75
+  logging.debug("Memory usage: %f GB", mem_info.memory_info().rss / (1024**3))
 
   if num_experts is None:
     # swap the layer index
@@ -534,22 +458,12 @@
     jax_weights["decoder"]["layers"]["MoeBlock_0"]["wi_0"] = layer_weight["mlp"]["wi_0"]["kernel"]
     jax_weights["decoder"]["layers"]["MoeBlock_0"]["wi_1"] = layer_weight["mlp"]["wi_1"]["kernel"]
     jax_weights["decoder"]["layers"]["MoeBlock_0"]["wo"] = layer_weight["mlp"]["wo"]["kernel"]
-<<<<<<< HEAD
-  logging.debug("Memory usage: %f GB", mem_info.memory_info().rss / (1024 ** 3))
+  logging.debug("Memory usage: %f GB", mem_info.memory_info().rss / (1024**3))
 
   del chkpt_vars
   gc.collect()
-  logging.debug("Memory usage: %f GB", mem_info.memory_info().rss / (1024 ** 3))
+  logging.debug("Memory usage: %f GB", mem_info.memory_info().rss / (1024**3))
   return jax_weights
-
-=======
-  logging.debug("Memory usage: %f GB", mem_info.memory_info().rss / (1024**3))
-
-  del chkpt_vars
-  gc.collect()
-  logging.debug("Memory usage: %f GB", mem_info.memory_info().rss / (1024**3))
-  return jax_weights
->>>>>>> 2b0dab75
 
 
 def save_jax_weights_to_checkpoint(maxtext_model_path, jax_weights):
@@ -563,11 +477,7 @@
   """Save maxtext parameter checkpoint."""
 
   mem_info = psutil.Process()
-<<<<<<< HEAD
-  logging.debug("Memory usage: %f GB", mem_info.memory_info().rss / (1024 ** 3))
-=======
-  logging.debug("Memory usage: %f GB", mem_info.memory_info().rss / (1024**3))
->>>>>>> 2b0dab75
+  logging.debug("Memory usage: %f GB", mem_info.memory_info().rss / (1024**3))
   gc.collect()
   mesh = jax.sharding.Mesh(jax.devices(), "checkpoint_sharding_axis")
   s1 = jax.sharding.NamedSharding(mesh, jax.sharding.PartitionSpec("checkpoint_sharding_axis"))  # shards first axis
@@ -593,11 +503,7 @@
     jax_weights_new.append(checkpoint_device_put(jax_weight))
     del jax_weight
     gc.collect()
-<<<<<<< HEAD
-    logging.debug("Memory usage: %f GB", mem_info.memory_info().rss / (1024 ** 3))
-=======
     logging.debug("Memory usage: %f GB", mem_info.memory_info().rss / (1024**3))
->>>>>>> 2b0dab75
 
   jax_weights = tree.unflatten(jax_weights_struct, jax_weights_new)
 
@@ -615,11 +521,7 @@
       step=0, apply_fn=None, params={"params": jax_weights}, tx=None, opt_state={}  # type: ignore
   )
 
-<<<<<<< HEAD
-  logging.debug("Memory usage: %f GB", mem_info.memory_info().rss / (1024 ** 3))
-=======
-  logging.debug("Memory usage: %f GB", mem_info.memory_info().rss / (1024**3))
->>>>>>> 2b0dab75
+  logging.debug("Memory usage: %f GB", mem_info.memory_info().rss / (1024**3))
   if checkpoint_manager is not None:
     if save_checkpoint(checkpoint_manager, step_number_to_save_new_ckpt, state_new):
       max_logging.log(f"saved a checkpoint at step {step_number_to_save_new_ckpt}")
@@ -640,9 +542,4 @@
 
   os.environ["XLA_FLAGS"] = f"--xla_force_host_platform_device_count={SIMULATED_CPU_DEVICES_COUNT}"
 
-<<<<<<< HEAD
-  save_jax_weights_to_checkpoint(args.maxtext_model_path,
-                                 convert_to_jax_weights(args.base_model_path, args.model_size))
-=======
-  save_jax_weights_to_checkpoint(args.maxtext_model_path, convert_to_jax_weights(args.base_model_path, args.model_size))
->>>>>>> 2b0dab75
+  save_jax_weights_to_checkpoint(args.maxtext_model_path, convert_to_jax_weights(args.base_model_path, args.model_size))