# Copyright 2024 Google LLC
#
# Licensed under the Apache License, Version 2.0 (the "License");
# you may not use this file except in compliance with the License.
# You may obtain a copy of the License at
#
#     http://www.apache.org/licenses/LICENSE-2.0
#
# Unless required by applicable law or agreed to in writing, software
# distributed under the License is distributed on an "AS IS" BASIS,
# WITHOUT WARRANTIES OR CONDITIONS OF ANY KIND, either express or implied.
# See the License for the specific language governing permissions and
# limitations under the License.

""" Pipeline layer wrapping a decoder layer(s). Supports circular pipelining """

import jax
import jax.ad_checkpoint
import numpy as np
from jax import numpy as jnp
from flax.core import meta
from flax import linen as nn
import common_types
import functools
from typing import Any


class Pipeline(nn.Module):
  """Module that implements pipelining across stages.

  This module will loop over microbatches and execute the main body with a vmap for both the inputs and weights.
  This will produce a pipeline pattern if the stage dimension is sharded.

  Supports circular pipelines, and multiple layers per stage are used when a module that executes multiple layers
  is passed as the layers input.

  Attributes:
    config: Importantly contains num_pipeline_microbatches, num_pipeline_repeats.
    layers: A module instance that each stage can execute. It can either be a single layer such as a LlamaDecoderLayer instance
      or scanned/looped set of decoder layers to execute multiple layers per stage.
    mesh:  The device mesh of the system.
    remat_policy: Remat policy to use for the loop iterations
  """

  config: common_types.Config
  layers: nn.Module  # The name of this property (layers) is reflected in the state pytree and thus also checkpoints.
  mesh: common_types.Mesh
  remat_policy: Any = None

  def setup(self):
    self.num_stages = self.config.ici_pipeline_parallelism * self.config.dcn_pipeline_parallelism
    self.forwarding_delay = 2 if self.config.pipeline_delay_activation_forwarding else 1
    self.pipeline_microbatch_size = self.config.micro_batch_size_to_train_on // self.config.num_pipeline_microbatches
    microbatches_per_stage = self.config.num_pipeline_microbatches // self.num_stages
    self.microbatches_per_stage = microbatches_per_stage
    self.use_circ_storage = self.need_circ_storage()
<<<<<<< HEAD

  def need_circ_storage(self):
    return self.config.num_pipeline_repeats > 1 and self.config.num_pipeline_microbatches  > self.num_stages * self.forwarding_delay

  def iterations_to_complete_first_microbatch_one_repeat(self):
    # Return the number of iterations it takes for microbatch 0 to finish a repeat
    return self.forwarding_delay * (self.num_stages - 1)

  def iterations_to_complete_first_microbatch(self):
    # Return the number of iterations it takes for microbatch 0 to finish the last stage of the last repeat
    return self.config.num_pipeline_microbatches * (self.config.num_pipeline_repeats - 1) + self.iterations_to_complete_first_microbatch_one_repeat()
=======
>>>>>>> 2b0dab75

  def need_circ_storage(self):
    return (
        self.config.num_pipeline_repeats > 1
        and self.config.num_pipeline_microbatches > self.num_stages * self.forwarding_delay
    )

<<<<<<< HEAD
        Returns a dictionary with properties
          shift: zeros shape [num_stages, micro_size, sequence, embed]
          prev_outputs: same shape as shift, only used when pipeline_delay_activation_forwarding is set to true, else None
          state_io: reshaped inputs [num_stages, microbatches/stages, micro_size, sequence, embed]
          circ_storage: zeros [num_stages, microbatches, micro_size, sequence, embed] when needed, else None
          circ_storage_mover: zeros[num_stages, micro_size, sequence, embed] when needed, else None
          loop_iteration: scalar set initially to 0.  
    '''
=======
  def iterations_to_complete_first_microbatch_one_repeat(self):
    # Return the number of iterations it takes for microbatch 0 to finish a repeat
    return self.forwarding_delay * (self.num_stages - 1)

  def iterations_to_complete_first_microbatch(self):
    # Return the number of iterations it takes for microbatch 0 to finish the last stage of the last repeat
    return (
        self.config.num_pipeline_microbatches * (self.config.num_pipeline_repeats - 1)
        + self.iterations_to_complete_first_microbatch_one_repeat()
    )

  def init_states(self, inputs):
    """Initialize components of state: state_io, shift, circular_storage and circular_storage_mover
    Assumes input has already been reshaped into microbatches: [num_micro_batches, micro_batch_size, sequence, embed]

    Returns a dictionary with properties
      shift: zeros shape [num_stages, micro_size, sequence, embed]
      prev_outputs: same shape as shift, only used when pipeline_delay_activation_forwarding is set to true, else None
      state_io: reshaped inputs [num_stages, microbatches/stages, micro_size, sequence, embed]
      circ_storage: zeros [num_stages, microbatches, micro_size, sequence, embed] when needed, else None
      circ_storage_mover: zeros[num_stages, micro_size, sequence, embed] when needed, else None
      loop_iteration: scalar set initially to 0.
    """
>>>>>>> 2b0dab75

    # Shift is used to rotate the output of each pipeline into the input of the next
    # shift has shape [num_stages, micro_size, sequence, embed]
    shift = jnp.zeros((self.num_stages,) + inputs.shape[1:], dtype=inputs.dtype)
    shift = nn.with_logical_constraint(
        shift,
        ("activation_stage", "activation_batch", "activation_length", "activation_embed"),
        rules=self.config.logical_axis_rules,
        mesh=self.mesh,
    )

    # Prev outputs has the same shape of the output (and shift)
    if self.config.pipeline_delay_activation_forwarding:
      prev_outputs = jnp.zeros((self.num_stages,) + inputs.shape[1:], dtype=inputs.dtype)
      prev_outputs = nn.with_logical_constraint(
          prev_outputs,
          ("activation_stage", "activation_batch", "activation_length", "activation_embed"),
          rules=self.config.logical_axis_rules,
          mesh=self.mesh,
      )
    else:
      prev_outputs = None

    # Prev outputs has the same shape of the output (and shift)
    if self.config.pipeline_delay_activation_forwarding:
      prev_outputs = jnp.zeros((self.num_stages,) + inputs.shape[1:], dtype=inputs.dtype)
      prev_outputs = nn.with_logical_constraint(prev_outputs, ("activation_stage", "activation_batch", "activation_length", "activation_embed"),rules=self.config.logical_axis_rules,mesh=self.mesh)
    else:
      prev_outputs = None

    # state_io (state input output) at first holds all of the input batches, but also will hold the outputs as the pipeline runs/finishes
    # state_io has shape [num_stages, microbatches/stages, micro_size, sequence, embed]
    state_io = jnp.reshape(inputs, (self.num_stages, self.microbatches_per_stage) + inputs.shape[1:])
    # We shard the pipeline_microbatch_size axis by data/fsdp, not num_microbatches since those are looped over.
    state_io = nn.with_logical_constraint(
        state_io,
        ("activation_stage", None, "activation_batch", "activation_length", "activation_embed"),
        rules=self.config.logical_axis_rules,
        mesh=self.mesh,
    )

    # circ_storage is used to hold the final pipeline stage outputs before it is used for the next repeat. It is only needed
    # when num_microbatches > num_stages, else instead the final stage will immediately pass to the first without additional storage.
    # circ_storage has shape [num_stages, microbatches, micro_size, sequence, embed].
    # Note that this shape is a factor of num_stages larger than necessary - each stage holds the global batch, but only stage 0 holds the
    # real activations (since it will use them), the rest hold dummy ones. This amount of storage [global_batch, sequence, embed] is
    # fine as long as there is some amount of additional sharding axes, e.g. FSDP, TP, DP (e.g. there are many devices that shard stage 0)
    # We may look into alternatives using less storage if this becomes an issue (ideas in b/347603101).
    if self.use_circ_storage:
      circ_storage = jnp.zeros((self.num_stages,) + inputs.shape, dtype=inputs.dtype)
    else:
      circ_storage = None

    # circ_storage_mover is used to push the microbatches from the pipeline into circ_storage with one buffer iteration of delay
    # circ_storage_mover shape is same as shift: [num_stages, micro_size, sequence, embed]
    if self.use_circ_storage:
      circ_storage_mover = shift
    else:
      circ_storage_mover = None

    init_loop_state = {
<<<<<<< HEAD
      "state_io": state_io,
      "shift": shift,
      "circ_storage": circ_storage,
      "circ_storage_mover": circ_storage_mover,
      "loop_iteration": 0,
      "prev_outputs": prev_outputs
=======
        "state_io": state_io,
        "shift": shift,
        "circ_storage": circ_storage,
        "circ_storage_mover": circ_storage_mover,
        "loop_iteration": 0,
        "prev_outputs": prev_outputs,
>>>>>>> 2b0dab75
    }
    return init_loop_state

  def get_iteration_inputs(self, loop_iteration, state_io, circ_storage, shift):
    """
    Construct stages_in: the global array that is operated on for this iteration, shape same as shift=[stages, micro_size, sequence, embed]
    This is almost a rotated version of the last outputs, except for the first stage which must grab a new batch from state_io or an old one from circ_storage
    """

    # Setup potential input from state_io, which has a rotating microbatch index (size of microbatches_per_stage)
    state_io_batch_idx = loop_iteration % self.microbatches_per_stage
    state_io_slice = state_io[:, state_io_batch_idx]

    if self.use_circ_storage:
      # Setup potential input from circ_storage, which also has a rotating index for microbatch, size of num_microbatches
      circ_storage_batch_idx = loop_iteration % self.config.num_pipeline_microbatches
      circular_stage_in = circ_storage[:, circ_storage_batch_idx]
    else:
      # The last stage immediately flows into the first stage, use this rotated shift instead of circular storage
      circular_stage_in = shift

    # For early loop iterations we grab a new input for stage 0 from the state_io. Once each microbatch has left state_io
    # we instead grab from the last stage's output (possibly buffered when num_microbatches > num_stages, e.g. from circ_storage).
    first_stage_in = jnp.where(loop_iteration < self.config.num_pipeline_microbatches, state_io_slice, circular_stage_in)

    # Note that first_stage_in may correspond to bubble computation during the last few iterations.
    # However these bubble computation results remain in the shift buffer (do not make it back to state_io) and are thus discarded / not returned.
    # The final returned output is stored in the state_io, which has the appropriate total size of num_microbatches. The state_io will not contain bubble results
    # at the end of the last iteration.

    def select_state_or_input(first_stage_in, shift):
      # Selects input for stage 0, shift for other stages
      return jnp.where(jax.lax.broadcasted_iota("int32", shift.shape, 0) == 0, first_stage_in, shift)

    # Selects input (from stream_io) for stage 0, other stages get from shift (the rotated previous output)
    stages_in = select_state_or_input(first_stage_in, shift)
    stages_in = nn.with_logical_constraint(
        stages_in,
        ("activation_stage", "activation_batch", "activation_length", "activation_embed"),
        rules=self.config.logical_axis_rules,
        mesh=self.mesh,
    )
    return stages_in

  def shard_dim_by_stages(self, x, dim: int):
    # Shards a dimension by stages. Currently the sharding of other dimensions are left up the compiler, alternatively
    # we may want to copy over the sharding from the other input axes.
    dims_mapping = [jax.sharding.PartitionSpec.UNCONSTRAINED] * x.ndim
    dims_mapping[dim] = "stage"
    dims_mapping = tuple(dims_mapping)
    sharding = jax.sharding.NamedSharding(self.mesh, jax.sharding.PartitionSpec(*dims_mapping))
    return jax.lax.with_sharding_constraint(x, sharding)

  def get_microbatch_and_repeat_ids(self, loop_iteration):
    """Gets the microbatch_ids and repeat_ids for all stages on this loop_iteration. Works for both circular and non-circular"""
    # Stage 0 has processed one microbatch every loop_iter, but Stage 1 is one behind due to bubble, etc for other stages
<<<<<<< HEAD
    microbatches_processed = jnp.maximum(loop_iteration - self.forwarding_delay * jnp.arange(self.num_stages), 0) 
=======
    microbatches_processed = jnp.maximum(loop_iteration - self.forwarding_delay * jnp.arange(self.num_stages), 0)
>>>>>>> 2b0dab75
    microbatch_ids = microbatches_processed % self.config.num_pipeline_microbatches
    repeat_ids = microbatches_processed // self.config.num_pipeline_microbatches
    return microbatch_ids, repeat_ids

  def vmap_parallel_gather(self, weights, repeat_ids, repeat_dim_in_weights, stages_dim_in_weights):
    """Use vmap to implement a sharded parallel gather.
    Parallel gather means each stage has its own weights, and gets one slice from it.
    Args:
      weights: Per-stage data to be gathered from.
      repeat_ids: Integer tensor of shape [num_stages], the repeats of the stages.
      repeat_dim_in_weights: The dimension in weights where repeat_ids are applied. The output will not
        have this dimension.
      stages_dim_in_weights: The dimension in weights that represents parallel stages.
    Returns:
      The per-stage gathered values. The shape is weights.shape but with repeat_dim_in_weights
        removed.
    """

    def _gather_one(x, repeat_id):
      return jnp.squeeze(jax.lax.dynamic_slice_in_dim(x, repeat_id, 1, repeat_dim_in_weights), repeat_dim_in_weights)

    gathered_weights_stage_dim = 0
    repeat_ids = self.shard_dim_by_stages(repeat_ids, 0)
    weights = self.shard_dim_by_stages(weights, stages_dim_in_weights)
    stage_weights = jax.vmap(_gather_one, in_axes=(stages_dim_in_weights, 0), out_axes=gathered_weights_stage_dim)(
        weights, repeat_ids
    )
    stage_weights = self.shard_dim_by_stages(stage_weights, gathered_weights_stage_dim)
    return stage_weights

  def vmap_gather(self, xs, ids, ids_dim):
    """Use vmap to implement a stage-wise sharded gather.

    The stages share the same input, but they have different offsets.

    Args:
      xs: Data shared by all stages, to be gathered from.
      ids: Integer tensor of shape [num_stages], the offsets of the stages.
      ids_dim: The dimension in xs where ids are applied. In the output, this
        dimension will be [num_stages], since each stage gets one slice.

    Returns:
      The per-stage gathered values. The shape is xs.shape but with ids_dim size
        replaced with [num_stages].
    """

    def _gather_one(x, i):
      return jnp.squeeze(jax.lax.dynamic_slice_in_dim(x, i, 1, ids_dim), ids_dim)

    ids = self.shard_dim_by_stages(ids, 0)
    outs = jax.vmap(_gather_one, in_axes=(None, 0), out_axes=ids_dim)(xs, ids)
    return self.shard_dim_by_stages(outs, 0)

<<<<<<< HEAD
  def get_new_loop_state(self,output, loop_state):
    '''
      Update the various buffers given the output of the most recent iteration
      * state_io: rotates left/up by 1 (the whole created in the last slot is filled with the most recent pipeline output)
         * Pushing inputs up from top of state_io into first stage of shift
         * Pulling outputs up from last stage of shift into bottom of state_io
      * shift: rotate output (or prev_outputs if using delay) right/down by 1 - we imagine the pipeline moves to right/down
      * circ_storage: pushes circ_storage_mover (the output of the previous iteration) into rotating index of circ_storage
      * circ_storage_mover: assigned to rotated output and pushed into circ_storage on the next iteration
      * prev_outputs: is set to the current output
    '''

    old_state_io = loop_state['state_io']
=======
  def get_new_loop_state(self, output, loop_state):
    """
    Update the various buffers given the output of the most recent iteration
    * state_io: rotates left/up by 1 (the whole created in the last slot is filled with the most recent pipeline output)
       * Pushing inputs up from top of state_io into first stage of shift
       * Pulling outputs up from last stage of shift into bottom of state_io
    * shift: rotate output (or prev_outputs if using delay) right/down by 1 - we imagine the pipeline moves to right/down
    * circ_storage: pushes circ_storage_mover (the output of the previous iteration) into rotating index of circ_storage
    * circ_storage_mover: assigned to rotated output and pushed into circ_storage on the next iteration
    * prev_outputs: is set to the current output
    """

    old_state_io = loop_state["state_io"]
>>>>>>> 2b0dab75
    old_circ_storage = loop_state["circ_storage"]
    old_circ_storage_mover = loop_state["circ_storage_mover"]
    loop_iteration = loop_state["loop_iteration"]
    old_prev_outputs = loop_state["prev_outputs"]
<<<<<<< HEAD
=======

>>>>>>> 2b0dab75
    # Shift becomes a rotated-right version of the previous output
    def _rotate_right(output_in):
      # Use lax.slice to avoid generating a gather.
      last = jax.lax.slice_in_dim(output_in, self.num_stages - 1, self.num_stages, axis=0)
      except_last = jax.lax.slice_in_dim(output_in, 0, self.num_stages - 1, axis=0)
      return jnp.concatenate([last, except_last], axis=0)
<<<<<<< HEAD
=======

>>>>>>> 2b0dab75
    if self.config.pipeline_delay_activation_forwarding:
      new_shift = _rotate_right(old_prev_outputs)
      new_prev_outputs = output
    else:
      new_shift = _rotate_right(output)
      new_prev_outputs = None

    if self.use_circ_storage:
      # Insert the circ_storage_mover into new_circ_storage at a microbatch-rotating index.
      # circ_storage_mover still points to the output of PREVIOUS iteration, which should aid in allowing overlapped compute/async transfers
      def _rotate_right_and_update(circ_storage_mover_in, circ_storage_in):
<<<<<<< HEAD
          rotated = _rotate_right(circ_storage_mover_in)
          rotated = jnp.expand_dims(rotated, 1)
          # We rotate the pushing index into circ storage, and ensure that microbatch 0 lands in index 0 
          offset = (loop_iteration - self.iterations_to_complete_first_microbatch_one_repeat() - 1) % self.config.num_pipeline_microbatches # Note extra -1 b/c grabbing from the previous output - using circ_storage_mover before it is updated
          return jax.lax.dynamic_update_slice_in_dim(circ_storage_in, rotated, offset, axis=1)
=======
        rotated = _rotate_right(circ_storage_mover_in)
        rotated = jnp.expand_dims(rotated, 1)
        # We rotate the pushing index into circ storage, and ensure that microbatch 0 lands in index 0
        offset = (
            loop_iteration - self.iterations_to_complete_first_microbatch_one_repeat() - 1
        ) % self.config.num_pipeline_microbatches  # Note extra -1 b/c grabbing from the previous output - using circ_storage_mover before it is updated
        return jax.lax.dynamic_update_slice_in_dim(circ_storage_in, rotated, offset, axis=1)

>>>>>>> 2b0dab75
      new_circ_storage = _rotate_right_and_update(old_circ_storage_mover, old_circ_storage)
      new_circ_storage_mover = output
    else:
      new_circ_storage = None
      new_circ_storage_mover = None

    # Rotate stream_io left/up by 1 on rotating micro/stage index (stream_buf_idx), replacing the last/bottom with the last stage output
    stream_buf_idx = loop_iteration % self.microbatches_per_stage
    stream_slice = old_state_io[:, stream_buf_idx]

    def _update_state_io(state_in, stream_slice, output):
      # Shift the current slice to the left, then fill the last stage with the final output.
      padding = [[0, 1]] + [[0, 0]] * (stream_slice.ndim - 1)
      stream_slice = jax.lax.slice_in_dim(jnp.pad(stream_slice, padding), 1, stream_slice.shape[0] + 1, axis=0)
      stream_slice = jnp.where(
          jax.lax.broadcasted_iota("int32", stream_slice.shape, 0) == self.num_stages - 1, output, stream_slice
      )
      stream_slice = jnp.expand_dims(stream_slice, 1)
      return jax.lax.dynamic_update_slice_in_dim(state_in, stream_slice, stream_buf_idx, axis=1)

    new_state = _update_state_io(old_state_io, stream_slice, output)

    new_loop_state = {
<<<<<<< HEAD
      "state_io": new_state,
      "shift": new_shift,
      "circ_storage": new_circ_storage,
      "circ_storage_mover": new_circ_storage_mover,
      "loop_iteration": loop_iteration + 1,
      "prev_outputs": new_prev_outputs
=======
        "state_io": new_state,
        "shift": new_shift,
        "circ_storage": new_circ_storage,
        "circ_storage_mover": new_circ_storage_mover,
        "loop_iteration": loop_iteration + 1,
        "prev_outputs": new_prev_outputs,
>>>>>>> 2b0dab75
    }
    return new_loop_state

  def permute_output_micro_per_stage_dim(self, output):
    # The first real output (microbatch 0) takes a certain amount of loop iterations to finish and be pushed to state_io - it will land on a different index of state_io depending on the number of iterations.
    microbatch_0_idx = self.iterations_to_complete_first_microbatch() % self.microbatches_per_stage
<<<<<<< HEAD
    permutation = (np.arange(self.microbatches_per_stage) + microbatch_0_idx) % self.microbatches_per_stage # permute so the value in land_idx is moved into idx 0, and (land_idx + 1) appear in idx 1, etc
    output = output[:,permutation]
=======
    permutation = (
        np.arange(self.microbatches_per_stage) + microbatch_0_idx
    ) % self.microbatches_per_stage  # permute so the value in land_idx is moved into idx 0, and (land_idx + 1) appear in idx 1, etc
    output = output[:, permutation]
>>>>>>> 2b0dab75
    return output

  def get_main_vmap_func(self):
    def func_to_vmap(body_instance, stages_inputs, stages_segment_ids, stages_positions, deterministic, model_mode):
      # nn.vmap requires either a nn.module class or a function whose first argument is a nn.module instance.
      return body_instance(stages_inputs, stages_segment_ids, stages_positions, deterministic, model_mode)

    vmap_func = nn.vmap(
        func_to_vmap,
        in_axes=(0, 0, 0, None, None),
        spmd_axis_name="stage",
        variable_axes={"params": 0},
        split_rngs={"params": self.is_initializing()},
        metadata_params={
            nn.PARTITION_NAME: "layers",
            "sub_weight_split_dims_mapping": (None),
            "is_initializing": self.is_initializing(),
            "x_times": self.num_stages,
        },
    )
    return vmap_func

  def run_one_iteration(self, loop_state, positions, segment_ids, deterministic, model_mode, decoder_layer_instance):
    """Run one loop iteration - gets weights and inputs for each stage, run the stages in parallel, and update the loop state."""
    state_io = loop_state["state_io"]
    shift = loop_state["shift"]
    circ_storage = loop_state["circ_storage"]
    loop_iteration = loop_state["loop_iteration"]

    microbatch_ids, _ = self.get_microbatch_and_repeat_ids(loop_iteration)

    stages_inputs = self.get_iteration_inputs(loop_iteration, state_io, circ_storage, shift)
    # We checkpoint stages_inputs since we are grabbing only one slice of the state_io, don't need to save the entire buffer.
    stages_inputs = jax.ad_checkpoint.checkpoint_name(stages_inputs, "iteration_input")
    stages_positions = self.vmap_gather(positions, microbatch_ids, 0) if positions is not None else None
    stages_segment_ids = self.vmap_gather(segment_ids, microbatch_ids, 0) if segment_ids is not None else None

    vmap_func = self.get_main_vmap_func()

    if self.config.num_pipeline_repeats > 1:
      _, repeat_ids = self.get_microbatch_and_repeat_ids(loop_iteration)

      def prepare_vars_for_main_vmap(weights):
        def gather_weights_for_stages_in(weights):
          return jax.tree.map(
              functools.partial(
                  self.vmap_parallel_gather, repeat_ids=repeat_ids, repeat_dim_in_weights=0, stages_dim_in_weights=1
              ),
              weights,
          )

        circular_metadata_params = {
            nn.PARTITION_NAME: "circular_repeats",
            "sub_weight_split_dims_mapping": (None,),
            "is_initializing": self.is_initializing(),
            "x_times": self.config.num_pipeline_repeats,
            "optimizer_dims_mapping": None,
        }
        weights = meta.remove_axis(
            weights, 0, circular_metadata_params
        )  # Remove the circular metadata axis, this axis will be removed when passed to the main vmap, only one circular entry per stage.
        weights = gather_weights_for_stages_in(weights)
        return weights

      vmap_func = nn.map_variables(
          vmap_func,
          mapped_collections=["params", "non_trainable", "summaries", "intermediates"],
          mutable=True,
          trans_in_fn=prepare_vars_for_main_vmap,
      )

    stages_output = vmap_func(
        decoder_layer_instance, stages_inputs, stages_segment_ids, stages_positions, deterministic, model_mode
    )
    if self.config.scan_layers:
      stages_output = stages_output[0]

    new_state = self.get_new_loop_state(stages_output, loop_state)
    return new_state

  @nn.compact
  def __call__(
      self,
      inputs: jnp.ndarray,
      segment_ids: jnp.ndarray,
      positions: jnp.ndarray,
      deterministic: bool,
      model_mode=common_types.MODEL_MODE_TRAIN,
  ) -> jnp.ndarray:
    """The main method that maps the series of decoder layer inputs to final layer outputs.
    Has the same signature of a single decoder layer, and expects the same shapes, e.g. the inputs should have shape [global_batch], and internally
    this will be reshapped into microbatches.
    """
    # Reshape inputs of [global_batch, ...] to [microbatches, pipeline_microbatch_sizes, ...]
    inputs = inputs.reshape(
        (
            self.config.num_pipeline_microbatches,
            self.pipeline_microbatch_size,
            self.config.max_target_length,
            self.config.emb_dim,
        )
    )
    example_inputs = jax.lax.broadcast(inputs[0], [self.num_stages])  # dummy inputs fed to initialize the module weights.
    if positions is not None:
      positions = positions.reshape(
          (self.config.num_pipeline_microbatches, self.pipeline_microbatch_size, self.config.max_target_length)
      )
      example_position = jax.lax.broadcast(positions[0], [self.num_stages])
      position_idx = 0
    else:
      example_position = None
      position_idx = None
    if segment_ids is not None:
      segment_ids = segment_ids.reshape(
          (self.config.num_pipeline_microbatches, self.pipeline_microbatch_size, self.config.max_target_length)
      )
      example_segmentation = jax.lax.broadcast(segment_ids[0], [self.num_stages])
      segment_idx = 0
    else:
      example_segmentation = None
      segment_idx = None

    loop_state = self.init_states(inputs)

    # Each microbatch should go through each stage (with repeats) - so there is num_micro * (num_stages * repeats) compute to perform
    # Each iteration is vmapped by num_stages, so the number of iterations should be num_micro * num_stages * repeats / num_stages = num_micro * repeats
    # However due to the pipeline bubble some iterations process less than num_stages microbatches. It takes
    # num_micro * repeat iterations for the last microbatch to start the final repeat, then an additional num_stages - 1 to finish the final repeat.
    # Thus the total iterations is num_micro * repeat + num_stages - 1, and we may consider the num_stages - 1 as bubble.
<<<<<<< HEAD
    # The bubble doubles when we use forwarding delay. 
    bubble_iterations = self.forwarding_delay * (self.num_stages  - 1)
    real_iterations = self.config.num_pipeline_microbatches * self.config.num_pipeline_repeats
    total_iterations = real_iterations + bubble_iterations

    if self.is_initializing():     
     vmap_func = self.get_main_vmap_func()

     if self.config.num_pipeline_repeats > 1:
       # To shard the weights on initialization for the circular pipeline we create weights of
       # shape [num_repeat, num_stages, ...] (e.g. [num_repeat, num_stages, embed, mlp]) and shard the num_stages axis.
       # We wrap the main stage vmap with a num_repeat vmap to generate this axis only for parameter initialization.
       vmap_func= nn.vmap(
         vmap_func,
         in_axes=(0, segment_idx, position_idx, None, None),
          variable_axes={
            'params': 0,
            "non_trainable": 0,
            "hyper_params": 0,
          },
          split_rngs={'params': True},
          metadata_params={
            nn.PARTITION_NAME: "circular_repeats",
            'sub_weight_split_dims_mapping': (None,), 
            "is_initializing": True,
            "x_times": self.config.num_pipeline_repeats,
            'optimizer_dims_mapping': None,
          }
=======
    # The bubble doubles when we use forwarding delay.
    bubble_iterations = self.forwarding_delay * (self.num_stages - 1)
    real_iterations = self.config.num_pipeline_microbatches * self.config.num_pipeline_repeats
    total_iterations = real_iterations + bubble_iterations

    if self.is_initializing():
      vmap_func = self.get_main_vmap_func()

      if self.config.num_pipeline_repeats > 1:
        # To shard the weights on initialization for the circular pipeline we create weights of
        # shape [num_repeat, num_stages, ...] (e.g. [num_repeat, num_stages, embed, mlp]) and shard the num_stages axis.
        # We wrap the main stage vmap with a num_repeat vmap to generate this axis only for parameter initialization.
        vmap_func = nn.vmap(
            vmap_func,
            in_axes=(0, segment_idx, position_idx, None, None),
            variable_axes={
                "params": 0,
                "non_trainable": 0,
                "hyper_params": 0,
            },
            split_rngs={"params": True},
            metadata_params={
                nn.PARTITION_NAME: "circular_repeats",
                "sub_weight_split_dims_mapping": (None,),
                "is_initializing": True,
                "x_times": self.config.num_pipeline_repeats,
                "optimizer_dims_mapping": None,
            },
        )

        example_inputs = jax.lax.broadcast(example_inputs, [self.config.num_pipeline_repeats])
        example_segmentation = (
            jax.lax.broadcast(example_segmentation, [self.config.num_pipeline_repeats])
            if example_segmentation is not None
            else None
>>>>>>> 2b0dab75
        )
        example_position = (
            jax.lax.broadcast(example_position, [self.config.num_pipeline_repeats]) if example_position is not None else None
        )
      # We only need to run one set of stages to initialize the variables, instead of looping over all microbatches for the full total_iterations.
      stage_outputs = vmap_func(
          self.layers, example_inputs, example_segmentation, example_position, deterministic, model_mode
      )
      if self.config.scan_layers:
        stage_outputs = stage_outputs[0]

      # We return something of the correct shape (global_batch, sequence, embed) by reshaping a single stages output which has
      # shape [pipeline_microbatch_size, sequence, embed]
      if self.config.num_pipeline_repeats > 1:
        stage_outputs = stage_outputs[0]  # Remove extra dimension created for the circular vmap
      broadcasted_stage_outpus = jax.lax.broadcast(
          stage_outputs[0], [self.config.micro_batch_size_to_train_on // self.pipeline_microbatch_size]
      )
      return jnp.reshape(
          broadcasted_stage_outpus,
          [self.config.micro_batch_size_to_train_on, self.config.max_target_length, self.config.emb_dim],
      )

    def run_iteration_scannable(model, loop_state, xs):
      # flax transforms like nn.scan and nn.remat can only be applied to nn.module classes or nn.module instances, so we explicitly wrap
      # the run_one_iteration in this method - the first argument model (i.e. self) is a nn.module instance.
      return model.run_one_iteration(loop_state, positions, segment_ids, deterministic, model_mode, model.layers), None

    if self.remat_policy is not None:
      remat_policy = jax.checkpoint_policies.save_from_both_policies(
          self.remat_policy, jax.checkpoint_policies.save_only_these_names("iteration_input")
      )
    else:
      remat_policy = jax.checkpoint_policies.save_only_these_names("iteration_input")
    run_one_iteration_rematted = nn.remat(
        run_iteration_scannable,
        prevent_cse=not self.config.scan_pipeline_iterations,  # prevent_cse not used with scan
        policy=remat_policy,
    )

    # The scan cannot be used on init since it broadcasts the weights, which aren't yet initialized.
    if self.config.scan_pipeline_iterations:
      variable_carry = []
      variable_broadcast = ["params"]  # All loop iterations need the weights for the full pipeline.
      if self.is_mutable_collection("non_trainable"):
        variable_carry.append("non_trainable")
      else:
        variable_broadcast.append("non_trainable")
      run_all_iterations_scanned = nn.scan(
          run_one_iteration_rematted,
          variable_axes={
              "summaries": 0,
              "aux_loss": 0,
              "intermediates": 0,
              "hyper_params": 0,
          },
          variable_broadcast=variable_broadcast,
          variable_carry=variable_carry,
          # Dropout/aqt keys will be split for each iteration.
          split_rngs={"random": True},
          length=total_iterations,
      )
      loop_state, _ = run_all_iterations_scanned(self, loop_state, None)
    else:
      for loop_iteration in range(total_iterations):
        loop_state, _ = run_one_iteration_rematted(self, loop_state, None)

    # The final output is located in the input/output array, however the output microbatches may be permuted relative to the input
    final_output = self.permute_output_micro_per_stage_dim(loop_state["state_io"])

    # reshape outputs to match input shape of total batch instead of microbatches [batch, sequence, embed]
    final_output = jnp.reshape(
        final_output, (self.config.micro_batch_size_to_train_on, self.config.max_target_length, self.config.emb_dim)
    )

    return final_output<|MERGE_RESOLUTION|>--- conflicted
+++ resolved
@@ -54,20 +54,6 @@
     microbatches_per_stage = self.config.num_pipeline_microbatches // self.num_stages
     self.microbatches_per_stage = microbatches_per_stage
     self.use_circ_storage = self.need_circ_storage()
-<<<<<<< HEAD
-
-  def need_circ_storage(self):
-    return self.config.num_pipeline_repeats > 1 and self.config.num_pipeline_microbatches  > self.num_stages * self.forwarding_delay
-
-  def iterations_to_complete_first_microbatch_one_repeat(self):
-    # Return the number of iterations it takes for microbatch 0 to finish a repeat
-    return self.forwarding_delay * (self.num_stages - 1)
-
-  def iterations_to_complete_first_microbatch(self):
-    # Return the number of iterations it takes for microbatch 0 to finish the last stage of the last repeat
-    return self.config.num_pipeline_microbatches * (self.config.num_pipeline_repeats - 1) + self.iterations_to_complete_first_microbatch_one_repeat()
-=======
->>>>>>> 2b0dab75
 
   def need_circ_storage(self):
     return (
@@ -75,16 +61,6 @@
         and self.config.num_pipeline_microbatches > self.num_stages * self.forwarding_delay
     )
 
-<<<<<<< HEAD
-        Returns a dictionary with properties
-          shift: zeros shape [num_stages, micro_size, sequence, embed]
-          prev_outputs: same shape as shift, only used when pipeline_delay_activation_forwarding is set to true, else None
-          state_io: reshaped inputs [num_stages, microbatches/stages, micro_size, sequence, embed]
-          circ_storage: zeros [num_stages, microbatches, micro_size, sequence, embed] when needed, else None
-          circ_storage_mover: zeros[num_stages, micro_size, sequence, embed] when needed, else None
-          loop_iteration: scalar set initially to 0.  
-    '''
-=======
   def iterations_to_complete_first_microbatch_one_repeat(self):
     # Return the number of iterations it takes for microbatch 0 to finish a repeat
     return self.forwarding_delay * (self.num_stages - 1)
@@ -108,7 +84,6 @@
       circ_storage_mover: zeros[num_stages, micro_size, sequence, embed] when needed, else None
       loop_iteration: scalar set initially to 0.
     """
->>>>>>> 2b0dab75
 
     # Shift is used to rotate the output of each pipeline into the input of the next
     # shift has shape [num_stages, micro_size, sequence, embed]
@@ -170,21 +145,12 @@
       circ_storage_mover = None
 
     init_loop_state = {
-<<<<<<< HEAD
-      "state_io": state_io,
-      "shift": shift,
-      "circ_storage": circ_storage,
-      "circ_storage_mover": circ_storage_mover,
-      "loop_iteration": 0,
-      "prev_outputs": prev_outputs
-=======
         "state_io": state_io,
         "shift": shift,
         "circ_storage": circ_storage,
         "circ_storage_mover": circ_storage_mover,
         "loop_iteration": 0,
         "prev_outputs": prev_outputs,
->>>>>>> 2b0dab75
     }
     return init_loop_state
 
@@ -241,11 +207,7 @@
   def get_microbatch_and_repeat_ids(self, loop_iteration):
     """Gets the microbatch_ids and repeat_ids for all stages on this loop_iteration. Works for both circular and non-circular"""
     # Stage 0 has processed one microbatch every loop_iter, but Stage 1 is one behind due to bubble, etc for other stages
-<<<<<<< HEAD
-    microbatches_processed = jnp.maximum(loop_iteration - self.forwarding_delay * jnp.arange(self.num_stages), 0) 
-=======
     microbatches_processed = jnp.maximum(loop_iteration - self.forwarding_delay * jnp.arange(self.num_stages), 0)
->>>>>>> 2b0dab75
     microbatch_ids = microbatches_processed % self.config.num_pipeline_microbatches
     repeat_ids = microbatches_processed // self.config.num_pipeline_microbatches
     return microbatch_ids, repeat_ids
@@ -299,21 +261,6 @@
     outs = jax.vmap(_gather_one, in_axes=(None, 0), out_axes=ids_dim)(xs, ids)
     return self.shard_dim_by_stages(outs, 0)
 
-<<<<<<< HEAD
-  def get_new_loop_state(self,output, loop_state):
-    '''
-      Update the various buffers given the output of the most recent iteration
-      * state_io: rotates left/up by 1 (the whole created in the last slot is filled with the most recent pipeline output)
-         * Pushing inputs up from top of state_io into first stage of shift
-         * Pulling outputs up from last stage of shift into bottom of state_io
-      * shift: rotate output (or prev_outputs if using delay) right/down by 1 - we imagine the pipeline moves to right/down
-      * circ_storage: pushes circ_storage_mover (the output of the previous iteration) into rotating index of circ_storage
-      * circ_storage_mover: assigned to rotated output and pushed into circ_storage on the next iteration
-      * prev_outputs: is set to the current output
-    '''
-
-    old_state_io = loop_state['state_io']
-=======
   def get_new_loop_state(self, output, loop_state):
     """
     Update the various buffers given the output of the most recent iteration
@@ -327,25 +274,16 @@
     """
 
     old_state_io = loop_state["state_io"]
->>>>>>> 2b0dab75
     old_circ_storage = loop_state["circ_storage"]
     old_circ_storage_mover = loop_state["circ_storage_mover"]
     loop_iteration = loop_state["loop_iteration"]
     old_prev_outputs = loop_state["prev_outputs"]
-<<<<<<< HEAD
-=======
-
->>>>>>> 2b0dab75
     # Shift becomes a rotated-right version of the previous output
     def _rotate_right(output_in):
       # Use lax.slice to avoid generating a gather.
       last = jax.lax.slice_in_dim(output_in, self.num_stages - 1, self.num_stages, axis=0)
       except_last = jax.lax.slice_in_dim(output_in, 0, self.num_stages - 1, axis=0)
       return jnp.concatenate([last, except_last], axis=0)
-<<<<<<< HEAD
-=======
-
->>>>>>> 2b0dab75
     if self.config.pipeline_delay_activation_forwarding:
       new_shift = _rotate_right(old_prev_outputs)
       new_prev_outputs = output
@@ -357,13 +295,6 @@
       # Insert the circ_storage_mover into new_circ_storage at a microbatch-rotating index.
       # circ_storage_mover still points to the output of PREVIOUS iteration, which should aid in allowing overlapped compute/async transfers
       def _rotate_right_and_update(circ_storage_mover_in, circ_storage_in):
-<<<<<<< HEAD
-          rotated = _rotate_right(circ_storage_mover_in)
-          rotated = jnp.expand_dims(rotated, 1)
-          # We rotate the pushing index into circ storage, and ensure that microbatch 0 lands in index 0 
-          offset = (loop_iteration - self.iterations_to_complete_first_microbatch_one_repeat() - 1) % self.config.num_pipeline_microbatches # Note extra -1 b/c grabbing from the previous output - using circ_storage_mover before it is updated
-          return jax.lax.dynamic_update_slice_in_dim(circ_storage_in, rotated, offset, axis=1)
-=======
         rotated = _rotate_right(circ_storage_mover_in)
         rotated = jnp.expand_dims(rotated, 1)
         # We rotate the pushing index into circ storage, and ensure that microbatch 0 lands in index 0
@@ -372,7 +303,6 @@
         ) % self.config.num_pipeline_microbatches  # Note extra -1 b/c grabbing from the previous output - using circ_storage_mover before it is updated
         return jax.lax.dynamic_update_slice_in_dim(circ_storage_in, rotated, offset, axis=1)
 
->>>>>>> 2b0dab75
       new_circ_storage = _rotate_right_and_update(old_circ_storage_mover, old_circ_storage)
       new_circ_storage_mover = output
     else:
@@ -396,36 +326,22 @@
     new_state = _update_state_io(old_state_io, stream_slice, output)
 
     new_loop_state = {
-<<<<<<< HEAD
-      "state_io": new_state,
-      "shift": new_shift,
-      "circ_storage": new_circ_storage,
-      "circ_storage_mover": new_circ_storage_mover,
-      "loop_iteration": loop_iteration + 1,
-      "prev_outputs": new_prev_outputs
-=======
         "state_io": new_state,
         "shift": new_shift,
         "circ_storage": new_circ_storage,
         "circ_storage_mover": new_circ_storage_mover,
         "loop_iteration": loop_iteration + 1,
         "prev_outputs": new_prev_outputs,
->>>>>>> 2b0dab75
     }
     return new_loop_state
 
   def permute_output_micro_per_stage_dim(self, output):
     # The first real output (microbatch 0) takes a certain amount of loop iterations to finish and be pushed to state_io - it will land on a different index of state_io depending on the number of iterations.
     microbatch_0_idx = self.iterations_to_complete_first_microbatch() % self.microbatches_per_stage
-<<<<<<< HEAD
-    permutation = (np.arange(self.microbatches_per_stage) + microbatch_0_idx) % self.microbatches_per_stage # permute so the value in land_idx is moved into idx 0, and (land_idx + 1) appear in idx 1, etc
-    output = output[:,permutation]
-=======
     permutation = (
         np.arange(self.microbatches_per_stage) + microbatch_0_idx
     ) % self.microbatches_per_stage  # permute so the value in land_idx is moved into idx 0, and (land_idx + 1) appear in idx 1, etc
     output = output[:, permutation]
->>>>>>> 2b0dab75
     return output
 
   def get_main_vmap_func(self):
@@ -555,36 +471,6 @@
     # However due to the pipeline bubble some iterations process less than num_stages microbatches. It takes
     # num_micro * repeat iterations for the last microbatch to start the final repeat, then an additional num_stages - 1 to finish the final repeat.
     # Thus the total iterations is num_micro * repeat + num_stages - 1, and we may consider the num_stages - 1 as bubble.
-<<<<<<< HEAD
-    # The bubble doubles when we use forwarding delay. 
-    bubble_iterations = self.forwarding_delay * (self.num_stages  - 1)
-    real_iterations = self.config.num_pipeline_microbatches * self.config.num_pipeline_repeats
-    total_iterations = real_iterations + bubble_iterations
-
-    if self.is_initializing():     
-     vmap_func = self.get_main_vmap_func()
-
-     if self.config.num_pipeline_repeats > 1:
-       # To shard the weights on initialization for the circular pipeline we create weights of
-       # shape [num_repeat, num_stages, ...] (e.g. [num_repeat, num_stages, embed, mlp]) and shard the num_stages axis.
-       # We wrap the main stage vmap with a num_repeat vmap to generate this axis only for parameter initialization.
-       vmap_func= nn.vmap(
-         vmap_func,
-         in_axes=(0, segment_idx, position_idx, None, None),
-          variable_axes={
-            'params': 0,
-            "non_trainable": 0,
-            "hyper_params": 0,
-          },
-          split_rngs={'params': True},
-          metadata_params={
-            nn.PARTITION_NAME: "circular_repeats",
-            'sub_weight_split_dims_mapping': (None,), 
-            "is_initializing": True,
-            "x_times": self.config.num_pipeline_repeats,
-            'optimizer_dims_mapping': None,
-          }
-=======
     # The bubble doubles when we use forwarding delay.
     bubble_iterations = self.forwarding_delay * (self.num_stages - 1)
     real_iterations = self.config.num_pipeline_microbatches * self.config.num_pipeline_repeats
@@ -620,7 +506,6 @@
             jax.lax.broadcast(example_segmentation, [self.config.num_pipeline_repeats])
             if example_segmentation is not None
             else None
->>>>>>> 2b0dab75
         )
         example_position = (
             jax.lax.broadcast(example_position, [self.config.num_pipeline_repeats]) if example_position is not None else None
